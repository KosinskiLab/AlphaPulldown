""" Implements structure prediction backend using AlphaFold.

    Copyright (c) 2024 European Molecular Biology Laboratory

    Author: Valentin Maurer <valentin.maurer@embl-hamburg.de>
"""
import time
import json
import pickle
import tempfile
<<<<<<< HEAD
from typing import Dict
import os
=======
from typing import Dict, Union
>>>>>>> 48a8cc0c
from os.path import join, exists
from absl import logging
import numpy as np
import jax.numpy as jnp
<<<<<<< HEAD
from alphapulldown.objects import MultimericObject
from alphapulldown.utils.plotting import plot_pae_from_matrix, create_and_save_pae_plots
from alphapulldown.utils.post_modelling import post_prediction_process
from alphapulldown.utils.calculate_rmsd import calculate_rmsd_and_superpose


=======
from alphapulldown.predict_structure import get_existing_model_info
from alphapulldown.objects import MultimericObject, MonomericObject
from alphapulldown.utils.plotting import create_and_save_pae_plots
from alphapulldown.utils.post_modelling import post_prediction_process
from alphapulldown.utils.calculate_rmsd import calculate_rmsd_and_superpose
from alphapulldown.utils.modelling_setup import update_muiltimer_model_config, pad_input_features
>>>>>>> 48a8cc0c
# Avoid module not found error by importing after AP
from run_alphafold import ModelsToRelax
from alphafold.relax import relax
<<<<<<< HEAD
from alphafold.common import protein, residue_constants, confidence

=======
from alphafold.common import protein, residue_constants
>>>>>>> 48a8cc0c
from .folding_backend import FoldingBackend

MAX_TEMPLATE_HITS = 20
RELAX_MAX_ITERATIONS = 0
RELAX_ENERGY_TOLERANCE = 2.39
RELAX_STIFFNESS = 10.0
RELAX_EXCLUDE_RESIDUES = []
RELAX_MAX_OUTER_ITERATIONS = 3

def _jnp_to_np(output):
    """Recursively changes jax arrays to numpy arrays."""
    for k, v in output.items():
        if isinstance(v, dict):
            output[k] = _jnp_to_np(v)
        elif isinstance(v, jnp.ndarray):
            output[k] = np.array(v)
    return output


def _save_pae_json_file(pae: np.ndarray, max_pae: float, output_dir: str, model_name: str) -> None:
    """
    Check prediction result for PAE data and save to a JSON file if present.

    Args:
    pae: The n_res x n_res PAE array.
    max_pae: The maximum possible PAE value.
    output_dir: Directory to which files are saved.
    model_name: Name of a model.
    """
    pae_json = confidence.pae_json(pae, max_pae)
    pae_json_output_path = os.path.join(output_dir, f'pae_{model_name}.json')
    with open(pae_json_output_path, 'w') as f:
        f.write(pae_json)


def _save_confidence_json_file(plddt: np.ndarray, output_dir: str, model_name: str) -> None:
    """
    Check prediction result for confidence data and save to a JSON file if present.
    Args:
        plddt: The n_res x 1 pLDDT array.
        output_dir: Directory to which files are saved.
        model_name: Name of a model.
    """
    confidence_json = confidence.confidence_json(plddt)
    confidence_json_output_path = os.path.join(output_dir, f'confidence_{model_name}.json')
    with open(confidence_json_output_path, 'w') as f:
        f.write(confidence_json)


def _read_from_json_if_exists(json_path: str) -> Dict:
    """Reads a JSON file or creates it with default data if it does not exist."""
    if exists(json_path):
        with open(json_path, "r") as f:
            data = json.load(f)
    else:
        data = {}
    return data


def _reset_template_features(feature_dict: Dict) -> None:
    """
    Resets specific features within a dictionary to their default state.
    - 'template_aatype' and 'template_all_atom_positions' are reset to zeros.
    - 'template_all_atom_masks' is reset to ones.
    - 'num_templates' is set to one.
    Parameters:
    feature_dict (Dict[str, np.ndarray]): The feature dictionary to be modified.
    """
    seq_length = feature_dict["seq_length"]
    for key, value in feature_dict.items():
        if key == "template_aatype":
            feature_dict[key] = np.zeros((1, seq_length), dtype='int64')
        elif key == "template_all_atom_positions":
            feature_dict[key] = np.zeros((1, seq_length, 37, 3), dtype='float32')
        elif key == "template_all_atom_mask":
            feature_dict[key] = np.ones((1, seq_length, 37), dtype='float32')
        elif key == "num_templates":
            feature_dict[key] = np.ones_like(value)


class AlphaFoldBackend(FoldingBackend):
    """
    A backend to perform structure prediction using AlphaFold.
    """

    @staticmethod
    def setup(
        model_name: str,
        num_cycle: int,
        model_dir: str,
        num_multimer_predictions_per_model: int,
        msa_depth_scan=False,
        model_names_custom: str = None,
        msa_depth=None,
        allow_resume: bool = True,
        use_gpu_relax: bool = True,
        skip_templates: bool = False,
        **kwargs,
    ) -> Dict:
        """
        Initializes and configures multiple AlphaFold model runners.

        Parameters
        ----------
        model_name : str
            The preset model configuration name.
        num_cycle : int
            The number of recycling iterations to be used in prediction.
        model_dir : str
            The directory containing model parameters.
        num_multimer_predictions_per_model : int
            The number of multimer predictions to perform for each model.
        msa_depth_scan : bool, optional
            Whether to adjust MSA depth logarithmically, default is False.
        model_names_custom : str, optional
            Comma-separated custom model names to use instead of the default preset,
            default is None.
        msa_depth : int or None, optional
            A specific MSA depth to use, default is None.
        allow_resume : bool, optional
            If set to True, resumes prediction from partially completed runs, default is True.
        use_gpu_relax : bool, optional
            If set to True, utilizes GPU acceleration for the relaxation step, default is True.
        skip_templates : bool, optional
            Do not use templates for prediction, default is False.
        **kwargs : dict
            Additional keyword arguments for model runner configuration.

        Returns
        -------
        Dict
            A dictionary containing the configured model runners, allow_resume and skip_templates flags.

        Raises
        ------
        Exception
            If provided custom model names are not part of the available models.
        """

        from alphafold.model import config
        from alphafold.model import data, model

        num_ensemble = 1
        model_runners = {}
        model_names = config.MODEL_PRESETS[model_name]

        if model_names_custom:
            model_names_custom = tuple(model_names_custom.split(","))
            if all(x in model_names for x in model_names_custom):
                model_names = model_names_custom
            else:
                raise Exception(
                    f"Provided model names {model_names_custom} not part of available {model_names}"
                )

        for model_name in model_names:
            model_config = config.model_config(model_name)
            model_config.model.num_ensemble_eval = num_ensemble
            model_config["model"].update({"num_recycle": num_cycle})

            model_params = data.get_model_haiku_params(
                model_name=model_name, data_dir=model_dir
            )
            model_runner = model.RunModel(model_config, model_params)

            if msa_depth_scan or msa_depth:
                embeddings_and_evo = model_config["model"]["embeddings_and_evoformer"]
                num_msa = embeddings_and_evo["num_msa"]
                num_extra_msa = embeddings_and_evo["num_extra_msa"]

                msa_ranges = np.rint(
                    np.logspace(
                        np.log10(16),
                        np.log10(num_msa),
                        num_multimer_predictions_per_model,
                    )
                ).astype(int)

                extra_msa_ranges = np.rint(
                    np.logspace(
                        np.log10(32),
                        np.log10(num_extra_msa),
                        num_multimer_predictions_per_model,
                    )
                ).astype(int)

            for i in range(num_multimer_predictions_per_model):
                if msa_depth or msa_depth_scan:
                    if msa_depth:
                        num_msa = int(msa_depth)
                        # approx. 4x the number of msa, as in the AF2 config file
                        num_extra_msa = int(num_msa * 4)
                    elif msa_depth_scan:
                        num_msa = int(msa_ranges[i])
                        num_extra_msa = int(extra_msa_ranges[i])

                    # Conversion to int before because num_msa could be None
                    embeddings_and_evo.update(
                        {"num_msa": num_msa, "num_extra_msa": num_extra_msa}
                    )

                    model_runners[f"{model_name}_pred_{i}_msa_{num_msa}"] = model_runner
                else:
                    model_runners[f"{model_name}_pred_{i}"] = model_runner

<<<<<<< HEAD
        return {"model_runners": model_runners,
                "allow_resume": allow_resume,
                "skip_templates": skip_templates}

    @staticmethod
    def predict(
        model_runners: Dict,
        allow_resume: bool,
        skip_templates: bool,
        multimeric_object: MultimericObject,
=======
        return {"model_runner": model_runners,
                "model_config": model_config}

    @staticmethod
    def predict(
        model_runner: Dict,
        multimeric_object: Union[MultimericObject, MonomericObject],
>>>>>>> 48a8cc0c
        output_dir: Dict,
        random_seed: int = 42,
        **kwargs,
    ) -> None:
        """
        Executes structure predictions using configured AlphaFold models.

        Parameters
        ----------
        model_runners : Dict
            Configured model runners with model names as keys.
        allow_resume : bool
            If set to True, resumes prediction from partially completed runs.
        skip_templates : bool
            Do not use templates for prediction.
        multimeric_object : MultimericObject
            An object containing features of the multimeric proteins or monomeric protein,
            for the sake of simplicity, it is named as multimeric_object but can be a MonomericObject.
        output_dir : str
            The directory to save prediction results and PDB files.
        random_seed : int, optional
            A seed for random number generation to ensure reproducibility, default is 42.
        **kwargs : dict
            Additional keyword arguments for prediction.

        Returns
        -------
        Dict
            A dictionary mapping model names with corresponding prediction results and predicted proteins.

        Raises
        ------
        ValueError
            If multimeric mode is enabled but no valid templates are found.
        ValueError
            If multimeric mode and skip templates are enabled at the same time
        """
        timings = {}
        prediction_results = {}
        START = 0
        multimeric_mode = multimeric_object.multimeric_mode
        t_0 = time.time()

<<<<<<< HEAD
        # Check the model index to resume from
        if allow_resume:
            for model_index, (model_name, model_runner) in enumerate(model_runners.items()):
                unrelaxed_pdb_path = join(output_dir, f"unrelaxed_{model_name}.pdb")
                result_output_path = join(output_dir, f"result_{model_name}.pkl")
                if exists(unrelaxed_pdb_path) and exists(result_output_path):
                    START = model_index + 1
                else:
                    break
=======
        ranking_output_path = join(output_dir, "ranking_debug.json")
        logging.info(
            f"Now runing predictions on {multimeric_object.description}")
        if allow_resume:
            (
                ranking_confidences,
                unrelaxed_proteins,
                unrelaxed_pdbs,
                START,
            ) = get_existing_model_info(output_dir, model_runner)

            if exists(ranking_output_path) and len(unrelaxed_pdbs) == len(model_runner):
                START = len(model_runner)

        # first check whether the desired num_res and num_msa are specified for padding
        desired_num_res, desired_num_msa = kwargs.get(
            "desired_num_res", None), kwargs.get("desired_num_msa", None)
        if (desired_num_res is not None) and (desired_num_msa is not None):
            # This means padding is required to speed up the process
            model_config = kwargs.get('model_config')
            update_muiltimer_model_config(model_config)
            pad_input_features(model_config=model_config, feature_dict=multimeric_object.feature_dict,
                               desired_num_msa=desired_num_msa, desired_num_res=desired_num_res)
            
        num_models = len(model_runner)
        for model_index, (model_name, model_runner) in enumerate(model_runner.items()):
            if model_index < START:
                continue
            t_0 = time.time()
>>>>>>> 48a8cc0c

        num_models = len(model_runners.keys())
        for model_index, (model_name, model_runner) in enumerate(model_runners.items()):
            model_random_seed = model_index + random_seed * num_models
            processed_feature_dict = model_runner.process_features(
                multimeric_object.feature_dict, random_seed=model_random_seed
            )
            # Read prediction results from results.pkl und unrelaxed.pdb
            if model_index < START:
                result_output_path = join(output_dir, f"result_{model_name}.pkl")
                with open(result_output_path, "rb") as f:
                    prediction_result = pickle.load(f)
                    # Update prediction_result with input seqs and unrelaxed protein
                    prediction_result.update({"seqs": multimeric_object.input_seqs})
                    plddt_b_factors = np.repeat(
                        prediction_result['plddt'][:, None], residue_constants.atom_type_num, axis=-1
                    )
                    unrelaxed_protein = protein.from_prediction(
                        features=processed_feature_dict,
                        result=prediction_result,
                        b_factors=plddt_b_factors,
                        remove_leading_feature_dimension=not model_runner.multimer_mode,
                    )
                    prediction_result.update({"unrelaxed_protein": unrelaxed_protein})
                prediction_results.update({model_name: prediction_result})
                continue

            #TODO: re-predict models if --allow_resume and previous predictions were done with templates
            if skip_templates:
                _reset_template_features(processed_feature_dict)
            timings[f"process_features_{model_name}"] = time.time() - t_0
            # Die if --multimeric_mode=True but no non-zero templates are in the feature dict
            if multimeric_mode:
                if "template_all_atom_positions" in processed_feature_dict:
                    if not np.any(
                        processed_feature_dict["template_all_atom_positions"]
                    ):
                        if skip_templates:
                            raise ValueError("You cannot skip templates in multimeric mode.")
                        raise ValueError(
                            "No valid templates found: all positions are zero."
                        )
                else:
                    raise ValueError(
                        "No template_all_atom_positions key found in processed_feature_dict."
                    )
            t_0 = time.time()
            logging.info(f"Now runing predictions on {multimeric_object.description}")
            prediction_result = model_runner.predict(
                processed_feature_dict, random_seed=model_random_seed
            )
            t_diff = time.time() - t_0
            timings[f"predict_and_compile_{model_name}"] = t_diff
<<<<<<< HEAD
            # Update prediction_result with input seqs and unrelaxed protein
            prediction_result.update({"seqs": multimeric_object.input_seqs})
=======
            logging.info(f"prediction costs : {t_diff} s")
            plddt = prediction_result["plddt"]
            ranking_confidences[model_name] = prediction_result["ranking_confidence"]

            # Remove jax dependency from results.
            np_prediction_result = _jnp_to_np(dict(prediction_result))

            result_output_path = join(output_dir, f"result_{model_name}.pkl")
            with open(result_output_path, "wb") as f:
                pickle.dump(np_prediction_result, f, protocol=4)

>>>>>>> 48a8cc0c
            plddt_b_factors = np.repeat(
                prediction_result['plddt'][:, None], residue_constants.atom_type_num, axis=-1
            )
            unrelaxed_protein = protein.from_prediction(
                features=processed_feature_dict,
                result=prediction_result,
                b_factors=plddt_b_factors,
                remove_leading_feature_dimension=not model_runner.multimer_mode,
            )
<<<<<<< HEAD
            # Remove jax dependency from results
            np_prediction_result = _jnp_to_np(dict(prediction_result))
            # Save prediction results to pickle file
            result_output_path = join(output_dir, f"result_{model_name}.pkl")
            with open(result_output_path, "wb") as f:
                pickle.dump(np_prediction_result, f, protocol=4)
            prediction_result.update({"unrelaxed_protein": unrelaxed_protein})
            prediction_results.update({model_name: prediction_result})
            # Save predictions to pdb files
            unrelaxed_pdb_path = join(output_dir, f"unrelaxed_{model_name}.pdb")
=======

            unrelaxed_proteins[model_name] = unrelaxed_protein
            unrelaxed_pdbs[model_name] = protein.to_pdb(unrelaxed_protein)
            unrelaxed_pdb_path = join(
                output_dir, f"unrelaxed_{model_name}.pdb")
>>>>>>> 48a8cc0c
            with open(unrelaxed_pdb_path, "w") as f:
                f.write(protein.to_pdb(unrelaxed_protein))
            # Save timings to json file
            timings_output_path = join(output_dir, "timings.json")
            with open(timings_output_path, "w") as f:
                f.write(json.dumps(timings, indent=4))

        return prediction_results

    @staticmethod
    def postprocess(
        prediction_results: Dict,
        multimeric_object: MultimericObject,
        output_dir: str,
        models_to_relax: ModelsToRelax,
        zip_pickles: bool = False,
        remove_pickles: bool = False,
        use_gpu_relax: bool = True,
        pae_plot_style: str = "red_blue",
        **kwargs: Dict,
    ) -> None:
        """
        Performs post-processing operations on predicted protein structures and
        writes results and plots to output_dir.

        Parameters
        ----------
        prediction_results: Dict
            A dictionary mapping model names with corresponding prediction results.
        multimeric_object : MultimericObject
            The multimeric object containing the predicted structures and
            associated data.
        output_dir : str
            The directory where post-processed files and plots will be saved.
        models_to_relax : object
            Specifies which models' predictions to relax, defaults to ModelsToRelax enum.
        zip_pickles : bool, optional
            If True, zips the pickle files containing prediction results.
            Default is False.
        remove_pickles : bool, optional
            If True, removes the pickle files after post-processing is complete.
            Default is False.
        use_gpu_relax : bool, optional
            If set to True, utilizes GPU acceleration for the relaxation step, default is True.
        pae_plot_style : str, optional
            The style of the PAE plot, red and blue or AF database style, default is "red_blue".
        **kwargs : dict
            Additional keyword arguments for future extensions or custom
            post-processing steps.
        """
        relaxed_pdbs = {}
        ranking_confidences = {}
        # Read timings.json if exists
        timings_path = os.path.join(output_dir, 'timings.json')
        timings = _read_from_json_if_exists(timings_path)
        relax_metrics_path = os.path.join(output_dir, 'relax_metrics.json')
        relax_metrics = _read_from_json_if_exists(relax_metrics_path)
        multimeric_mode = multimeric_object.multimeric_mode
        ranking_path = join(output_dir, "ranking_debug.json")
        label = 'plddts'

        # Save plddt json files.
        for model_name, prediction_result in prediction_results.items():
            if 'iptm' in prediction_result:
                label = 'iptm+ptm'
            plddt = prediction_result['plddt']
            _save_confidence_json_file(plddt, output_dir, model_name)
            ranking_confidences[model_name] = prediction_result['ranking_confidence']
            # Save and plot PAE if predicting multimer.
            if (
                    'predicted_aligned_error' in prediction_result
                    and 'max_predicted_aligned_error' in prediction_result
            ):
                pae = prediction_result['predicted_aligned_error']
                max_pae = prediction_result['max_predicted_aligned_error']
                _save_pae_json_file(pae, float(max_pae), output_dir, model_name)

        # Rank by model confidence.
        ranked_order = [
            model_name for model_name, confidence in
            sorted(ranking_confidences.items(), key=lambda x: x[1], reverse=True)]

        # Save pae plots as *.png files.
        for idx, model_name in enumerate(ranked_order):
            prediction_result = prediction_results[model_name]
            if pae_plot_style == "alphafold_db":
                figure_name = join(output_dir, f"PAE_plot_ranked_{idx}_{model_name}.png")
                plot_pae_from_matrix(
                    seqs=prediction_result['seqs'],
                    pae_matrix=pae,
                    figure_name=figure_name,
                    pae_plot_style=pae_plot_style
                )
            elif pae_plot_style == "red_blue":
                create_and_save_pae_plots(multimeric_object,output_dir)

        # Save ranking_debug.json.
        with open(ranking_path, 'w') as f:
            f.write(json.dumps(
                {label: ranking_confidences, 'order': ranked_order}, indent=4))

        # Relax.
        amber_relaxer = relax.AmberRelaxation(
            max_iterations=RELAX_MAX_ITERATIONS,
            tolerance=RELAX_ENERGY_TOLERANCE,
            stiffness=RELAX_STIFFNESS,
            exclude_residues=RELAX_EXCLUDE_RESIDUES,
            max_outer_iterations=RELAX_MAX_OUTER_ITERATIONS,
            use_gpu=use_gpu_relax)

        if models_to_relax == ModelsToRelax.BEST:
            to_relax = [ranked_order[0]]
        elif models_to_relax == ModelsToRelax.ALL:
            to_relax = ranked_order
        elif models_to_relax == ModelsToRelax.NONE:
            to_relax = []

        for model_name in to_relax:
            if f'relax_{model_name}' in timings:
                continue
            t_0 = time.time()
            unrelaxed_protein = prediction_results[model_name]['unrelaxed_protein']
            relaxed_pdb_str, _, violations = amber_relaxer.process(
                prot=unrelaxed_protein)
            relax_metrics[model_name] = {
                'remaining_violations': violations,
                'remaining_violations_count': sum(violations)
            }
            timings[f'relax_{model_name}'] = time.time() - t_0
            relax_metrics_path = os.path.join(output_dir, 'relax_metrics.json')
            with open(relax_metrics_path, 'w') as f:
                f.write(json.dumps(relax_metrics, indent=4))
            relaxed_pdbs[model_name] = relaxed_pdb_str
            # Save the relaxed PDB.
            relaxed_output_path = os.path.join(
                output_dir, f'relaxed_{model_name}.pdb')
            with open(relaxed_output_path, 'w') as f:
                f.write(relaxed_pdb_str)

        with open(timings_path, 'w') as f:
            f.write(json.dumps(timings, indent=4))

        # Extract multimeric template if multimeric mode is enabled.
        if multimeric_mode:
                feature_dict = multimeric_object.feature_dict
                template_mask = feature_dict["template_all_atom_mask"][0]
                template_protein = protein.Protein(
                    atom_positions=feature_dict["template_all_atom_positions"][0],
                    atom_mask=template_mask,
                    aatype=feature_dict["template_aatype"][0],
                    residue_index=feature_dict.get("residue_index", None),
                    chain_index=feature_dict["asym_id"],
                    b_factors=np.zeros(template_mask.shape, dtype=float),
                )
                pdb_string = protein.to_pdb(template_protein)

        # Write out PDBs in rank order.
        for idx, model_name in enumerate(ranked_order):
            if model_name in relaxed_pdbs:
                protein_instance = relaxed_pdbs[model_name]
            else:
                protein_instance = protein.to_pdb(prediction_results[model_name]['unrelaxed_protein'])
            ranked_output_path = os.path.join(output_dir, f'ranked_{idx}.pdb')
            with open(ranked_output_path, 'w') as f:
                f.write(protein_instance)
            # Check RMSD between the predicted model and the multimeric template.
            if multimeric_mode:
                with tempfile.TemporaryDirectory() as temp_dir:
                    template_file_path = f"{temp_dir}/template.pdb"
                    with open(template_file_path, "w") as file:
                        file.write(pdb_string)
                    # TODO: use template_sequence for alignment
                    calculate_rmsd_and_superpose(
                        template_file_path, ranked_output_path, temp_dir
                    )

        post_prediction_process(
            output_dir,
            zip_pickles=zip_pickles,
            remove_pickles=remove_pickles,
        )<|MERGE_RESOLUTION|>--- conflicted
+++ resolved
@@ -8,40 +8,21 @@
 import json
 import pickle
 import tempfile
-<<<<<<< HEAD
-from typing import Dict
-import os
-=======
 from typing import Dict, Union
->>>>>>> 48a8cc0c
 from os.path import join, exists
 from absl import logging
 import numpy as np
 import jax.numpy as jnp
-<<<<<<< HEAD
-from alphapulldown.objects import MultimericObject
 from alphapulldown.utils.plotting import plot_pae_from_matrix, create_and_save_pae_plots
-from alphapulldown.utils.post_modelling import post_prediction_process
-from alphapulldown.utils.calculate_rmsd import calculate_rmsd_and_superpose
-
-
-=======
 from alphapulldown.predict_structure import get_existing_model_info
 from alphapulldown.objects import MultimericObject, MonomericObject
-from alphapulldown.utils.plotting import create_and_save_pae_plots
 from alphapulldown.utils.post_modelling import post_prediction_process
 from alphapulldown.utils.calculate_rmsd import calculate_rmsd_and_superpose
 from alphapulldown.utils.modelling_setup import update_muiltimer_model_config, pad_input_features
->>>>>>> 48a8cc0c
 # Avoid module not found error by importing after AP
 from run_alphafold import ModelsToRelax
 from alphafold.relax import relax
-<<<<<<< HEAD
 from alphafold.common import protein, residue_constants, confidence
-
-=======
-from alphafold.common import protein, residue_constants
->>>>>>> 48a8cc0c
 from .folding_backend import FoldingBackend
 
 MAX_TEMPLATE_HITS = 20
@@ -247,26 +228,17 @@
                 else:
                     model_runners[f"{model_name}_pred_{i}"] = model_runner
 
-<<<<<<< HEAD
         return {"model_runners": model_runners,
                 "allow_resume": allow_resume,
-                "skip_templates": skip_templates}
-
-    @staticmethod
-    def predict(
-        model_runners: Dict,
-        allow_resume: bool,
-        skip_templates: bool,
-        multimeric_object: MultimericObject,
-=======
-        return {"model_runner": model_runners,
-                "model_config": model_config}
+                "skip_templates": skip_templates,
+                 "model_config": model_config}
 
     @staticmethod
     def predict(
         model_runner: Dict,
         multimeric_object: Union[MultimericObject, MonomericObject],
->>>>>>> 48a8cc0c
+        allow_resume: bool,
+        skip_templates: bool,
         output_dir: Dict,
         random_seed: int = 42,
         **kwargs,
@@ -310,8 +282,9 @@
         multimeric_mode = multimeric_object.multimeric_mode
         t_0 = time.time()
 
-<<<<<<< HEAD
-        # Check the model index to resume from
+        ranking_output_path = join(output_dir, "ranking_debug.json")
+        logging.info(
+            f"Now runing predictions on {multimeric_object.description}")
         if allow_resume:
             for model_index, (model_name, model_runner) in enumerate(model_runners.items()):
                 unrelaxed_pdb_path = join(output_dir, f"unrelaxed_{model_name}.pdb")
@@ -320,20 +293,6 @@
                     START = model_index + 1
                 else:
                     break
-=======
-        ranking_output_path = join(output_dir, "ranking_debug.json")
-        logging.info(
-            f"Now runing predictions on {multimeric_object.description}")
-        if allow_resume:
-            (
-                ranking_confidences,
-                unrelaxed_proteins,
-                unrelaxed_pdbs,
-                START,
-            ) = get_existing_model_info(output_dir, model_runner)
-
-            if exists(ranking_output_path) and len(unrelaxed_pdbs) == len(model_runner):
-                START = len(model_runner)
 
         # first check whether the desired num_res and num_msa are specified for padding
         desired_num_res, desired_num_msa = kwargs.get(
@@ -350,7 +309,6 @@
             if model_index < START:
                 continue
             t_0 = time.time()
->>>>>>> 48a8cc0c
 
         num_models = len(model_runners.keys())
         for model_index, (model_name, model_runner) in enumerate(model_runners.items()):
@@ -404,22 +362,10 @@
             )
             t_diff = time.time() - t_0
             timings[f"predict_and_compile_{model_name}"] = t_diff
-<<<<<<< HEAD
+            logging.info(f"prediction costs : {t_diff} s")
+            
             # Update prediction_result with input seqs and unrelaxed protein
             prediction_result.update({"seqs": multimeric_object.input_seqs})
-=======
-            logging.info(f"prediction costs : {t_diff} s")
-            plddt = prediction_result["plddt"]
-            ranking_confidences[model_name] = prediction_result["ranking_confidence"]
-
-            # Remove jax dependency from results.
-            np_prediction_result = _jnp_to_np(dict(prediction_result))
-
-            result_output_path = join(output_dir, f"result_{model_name}.pkl")
-            with open(result_output_path, "wb") as f:
-                pickle.dump(np_prediction_result, f, protocol=4)
-
->>>>>>> 48a8cc0c
             plddt_b_factors = np.repeat(
                 prediction_result['plddt'][:, None], residue_constants.atom_type_num, axis=-1
             )
@@ -429,7 +375,7 @@
                 b_factors=plddt_b_factors,
                 remove_leading_feature_dimension=not model_runner.multimer_mode,
             )
-<<<<<<< HEAD
+            
             # Remove jax dependency from results
             np_prediction_result = _jnp_to_np(dict(prediction_result))
             # Save prediction results to pickle file
@@ -440,13 +386,8 @@
             prediction_results.update({model_name: prediction_result})
             # Save predictions to pdb files
             unrelaxed_pdb_path = join(output_dir, f"unrelaxed_{model_name}.pdb")
-=======
-
-            unrelaxed_proteins[model_name] = unrelaxed_protein
-            unrelaxed_pdbs[model_name] = protein.to_pdb(unrelaxed_protein)
-            unrelaxed_pdb_path = join(
-                output_dir, f"unrelaxed_{model_name}.pdb")
->>>>>>> 48a8cc0c
+
+
             with open(unrelaxed_pdb_path, "w") as f:
                 f.write(protein.to_pdb(unrelaxed_protein))
             # Save timings to json file
