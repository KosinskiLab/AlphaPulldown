""" Implements structure prediction backend using AlphaFold.

    Copyright (c) 2024 European Molecular Biology Laboratory

    Author: Valentin Maurer <valentin.maurer@embl-hamburg.de>
"""
import time
import json
import pickle
import tempfile
from typing import Dict
from os.path import join, exists
from absl import logging
import numpy as np
import jax.numpy as jnp
from alphapulldown.predict_structure import get_existing_model_info
from alphapulldown.objects import MultimericObject
<<<<<<< HEAD
from alphapulldown.utils.plotting import plot_pae_from_matrix, create_and_save_pae_plots
from alphapulldown.utils.post_modelling import post_prediction_process
from alphapulldown.utils.calculate_rmsd import calculate_rmsd_and_superpose


=======
from alphapulldown.utils.plotting import create_and_save_pae_plots
from alphapulldown.utils.post_modelling import post_prediction_process
from alphapulldown.utils.calculate_rmsd import calculate_rmsd_and_superpose

>>>>>>> c0560ca9
# Avoid module not found error by importing after AP
import run_alphafold
from run_alphafold import ModelsToRelax
from alphafold.relax import relax
from alphafold.common import protein, residue_constants

from .folding_backend import FoldingBackend


def _jnp_to_np(output):
    """Recursively changes jax arrays to numpy arrays."""
    for k, v in output.items():
        if isinstance(v, dict):
            output[k] = _jnp_to_np(v)
        elif isinstance(v, jnp.ndarray):
            output[k] = np.array(v)
    return output


<<<<<<< HEAD
def _save_pae_json_file(pae: np.ndarray, max_pae: float, output_dir: str, model_name: str) -> None:
    """
    Check prediction result for PAE data and save to a JSON file if present.

    Args:
    pae: The n_res x n_res PAE array.
    max_pae: The maximum possible PAE value.
    output_dir: Directory to which files are saved.
    model_name: Name of a model.
    """
    pae_json = confidence.pae_json(pae, max_pae)
    pae_json_output_path = os.path.join(output_dir, f'pae_{model_name}.json')
    with open(pae_json_output_path, 'w') as f:
        f.write(pae_json)


def _save_confidence_json_file(plddt: np.ndarray, output_dir: str, model_name: str) -> None:
    """
    Check prediction result for confidence data and save to a JSON file if present.
    Args:
        plddt: The n_res x 1 pLDDT array.
        output_dir: Directory to which files are saved.
        model_name: Name of a model.
    """
    confidence_json = confidence.confidence_json(plddt)
    confidence_json_output_path = os.path.join(output_dir, f'confidence_{model_name}.json')
    with open(confidence_json_output_path, 'w') as f:
        f.write(confidence_json)


def _read_from_json_if_exists(json_path: str) -> Dict:
    """Reads a JSON file or creates it with default data if it does not exist."""
    if exists(json_path):
        with open(json_path, "r") as f:
            data = json.load(f)
    else:
        data = {}
    return data


def _reset_template_features(feature_dict: Dict) -> None:
    """
    Resets specific features within a dictionary to their default state.
    - 'template_aatype' and 'template_all_atom_positions' are reset to zeros.
    - 'template_all_atom_masks' is reset to ones.
    - 'num_templates' is set to one.
    Parameters:
    feature_dict (Dict[str, np.ndarray]): The feature dictionary to be modified.
    """
    seq_length = feature_dict["seq_length"]
    for key, value in feature_dict.items():
        if key == "template_aatype":
            feature_dict[key] = np.zeros((1, seq_length), dtype='int64')
        elif key == "template_all_atom_positions":
            feature_dict[key] = np.zeros((1, seq_length, 37, 3), dtype='float32')
        elif key == "template_all_atom_mask":
            feature_dict[key] = np.ones((1, seq_length, 37), dtype='float32')
        elif key == "num_templates":
            feature_dict[key] = np.ones_like(value)


=======
>>>>>>> c0560ca9
class AlphaFoldBackend(FoldingBackend):
    """
    A backend to perform structure prediction using AlphaFold.
    """

    @staticmethod
    def setup(
        model_name: str,
        num_cycle: int,
        model_dir: str,
        num_multimer_predictions_per_model: int,
        gradient_msa_depth=False,
        model_names_custom: str = None,
        msa_depth=None,
        **kwargs,
    ) -> Dict:
        """
        Initializes and configures multiple AlphaFold model runners.

        Parameters
        ----------
        model_name : str
            The preset model configuration name.
        num_cycle : int
            The number of recycling iterations to be used in prediction.
        model_dir : str
            The directory containing model parameters.
        num_multimer_predictions_per_model : int
            The number of multimer predictions to perform for each model.
        gradient_msa_depth : bool, optional
            Whether to adjust MSA depth based on a gradient, default is False.
        model_names_custom : str, optional
            Comma-separated custom model names to use instead of the default preset,
            default is None.
        msa_depth : int or None, optional
            A specific MSA depth to use, default is None.
        allow_resume : bool, optional
            If set to True, resumes prediction from partially completed runs, default is True.
        use_gpu_relax : bool, optional
            If set to True, utilizes GPU acceleration for the relaxation step, default is True.
        skip_templates : bool, optional
            Do not use templates for prediction, default is False.
        **kwargs : dict
            Additional keyword arguments for model runner configuration.

        Returns
        -------
        Dict
            A dictionary containing the configured model runners, allow_resume and skip_templates flags.

        Raises
        ------
        Exception
            If provided custom model names are not part of the available models.
        """

        from alphafold.model import config
        from alphafold.model import data, model

        num_ensemble = 1
        model_runners = {}
        model_names = config.MODEL_PRESETS[model_name]

        if model_names_custom:
            model_names_custom = tuple(model_names_custom.split(","))
            if all(x in model_names for x in model_names_custom):
                model_names = model_names_custom
            else:
                raise Exception(
                    f"Provided model names {model_names_custom} not part of available {model_names}"
                )

        for model_name in model_names:
            model_config = config.model_config(model_name)
            model_config.model.num_ensemble_eval = num_ensemble
            model_config["model"].update({"num_recycle": num_cycle})

            model_params = data.get_model_haiku_params(
                model_name=model_name, data_dir=model_dir
            )
            model_runner = model.RunModel(model_config, model_params)

            if gradient_msa_depth or msa_depth:
                embeddings_and_evo = model_config["model"]["embeddings_and_evoformer"]
                num_msa = embeddings_and_evo["num_msa"]
                num_extra_msa = embeddings_and_evo["num_extra_msa"]

                msa_ranges = np.rint(
                    np.logspace(
                        np.log10(16),
                        np.log10(num_msa),
                        num_multimer_predictions_per_model,
                    )
                ).astype(int)

                extra_msa_ranges = np.rint(
                    np.logspace(
                        np.log10(32),
                        np.log10(num_extra_msa),
                        num_multimer_predictions_per_model,
                    )
                ).astype(int)

            for i in range(num_multimer_predictions_per_model):
                if msa_depth or gradient_msa_depth:
                    if msa_depth:
                        num_msa = int(msa_depth)
                        # approx. 4x the number of msa, as in the AF2 config file
                        num_extra_msa = int(num_msa * 4)
                    elif gradient_msa_depth:
                        num_msa = int(msa_ranges[i])
                        num_extra_msa = int(extra_msa_ranges[i])

                    # Conversion to int before because num_msa could be None
                    embeddings_and_evo.update(
                        {"num_msa": num_msa, "num_extra_msa": num_extra_msa}
                    )

                    model_runners[f"{model_name}_pred_{i}_msa_{num_msa}"] = model_runner
                else:
                    model_runners[f"{model_name}_pred_{i}"] = model_runner

        return {"model_runner": model_runners}

    @staticmethod
    def predict(
        model_runner: Dict,
        multimeric_object: MultimericObject,
        output_dir: Dict,
        models_to_relax: object = ModelsToRelax,
        random_seed: int = 42,
        allow_resume: bool = True,
        use_gpu_relax: bool = True,
        multimeric_mode: bool = False,
        **kwargs,
    ) -> None:
        """
        Executes structure predictions using configured AlphaFold models.

        Parameters
        ----------
        model_runner : Dict
            Configured model runners with model names as keys.
        allow_resume : bool
            If set to True, resumes prediction from partially completed runs.
        skip_templates : bool
            Do not use templates for prediction.
        multimeric_object : MultimericObject
            An object containing features of the multimeric proteins.
        output_dir : str
            The directory to save prediction results and PDB files.
        models_to_relax : object, optional
            Specifies which models' predictions to relax, defaults to ModelsToRelax enum.
        random_seed : int, optional
            A seed for random number generation to ensure reproducibility, default is 42.
<<<<<<< HEAD
        **kwargs : dict
            Additional keyword arguments for prediction.

        Returns
        -------
        Dict
            A dictionary mapping model names with corresponding prediction results and predicted proteins.

=======
        allow_resume : bool, optional
            If set to True, resumes prediction from partially completed runs, default is True.
        use_gpu_relax : bool, optional
            If set to True, utilizes GPU acceleration for the relaxation step, default is True.
        multimeric_mode : bool, optional
            Enables multimeric prediction mode, default is False.
        **kwargs : dict
            Additional keyword arguments for prediction.

>>>>>>> c0560ca9
        Raises
        ------
        ValueError
            If multimeric mode is enabled but no valid templates are found.
        ValueError
            If multimeric mode and skip templates are enabled at the same time
        """
        timings = {}
        unrelaxed_pdbs = {}
        relaxed_pdbs = {}
        relax_metrics = {}
        ranking_confidences = {}
        unrelaxed_proteins = {}
        prediction_result = {}
        START = 0
<<<<<<< HEAD
        multimeric_mode = multimeric_object.multimeric_mode
        t_0 = time.time()

        # Check the model index to resume from
=======

        ranking_output_path = join(output_dir, "ranking_debug.json")
        logging.info(f"Now runing predictions on {multimeric_object.description}")
>>>>>>> c0560ca9
        if allow_resume:
            (
                ranking_confidences,
                unrelaxed_proteins,
                unrelaxed_pdbs,
                START,
            ) = get_existing_model_info(output_dir, model_runner)

            if exists(ranking_output_path) and len(unrelaxed_pdbs) == len(model_runner):
                START = len(model_runner)

        num_models = len(model_runner)
        for model_index, (model_name, model_runner) in enumerate(model_runner.items()):
            if model_index < START:
                continue
            t_0 = time.time()

            model_random_seed = model_index + random_seed * num_models
            processed_feature_dict = model_runner.process_features(
                multimeric_object.feature_dict, random_seed=model_random_seed
            )
<<<<<<< HEAD
            # Read prediction results from results.pkl und unrelaxed.pdb
            if model_index < START:
                result_output_path = join(output_dir, f"result_{model_name}.pkl")
                with open(result_output_path, "rb") as f:
                    prediction_result = pickle.load(f)
                    # Update prediction_result with input seqs and unrelaxed protein
                    prediction_result.update({"seqs": multimeric_object.input_seqs})
                    plddt_b_factors = np.repeat(
                        prediction_result['plddt'][:, None], residue_constants.atom_type_num, axis=-1
                    )
                    unrelaxed_protein = protein.from_prediction(
                        features=processed_feature_dict,
                        result=prediction_result,
                        b_factors=plddt_b_factors,
                        remove_leading_feature_dimension=not model_runner.multimer_mode,
                    )
                    prediction_result.update({"unrelaxed_protein": unrelaxed_protein})
                prediction_results.update({model_name: prediction_result})
                continue

            #TODO: re-predict models if --allow_resume and previous predictions were done with templates
            if skip_templates:
                _reset_template_features(processed_feature_dict)
=======
>>>>>>> c0560ca9
            timings[f"process_features_{model_name}"] = time.time() - t_0
            # Die if --multimeric_mode=True but no non-zero templates are in the feature dict
            if multimeric_mode:
                if "template_all_atom_positions" in processed_feature_dict:
                    if not np.any(
                        processed_feature_dict["template_all_atom_positions"]
                    ):
                        raise ValueError(
                            "No valid templates found: all positions are zero."
                        )
                else:
                    raise ValueError(
                        "No template_all_atom_positions key found in processed_feature_dict."
                    )

            t_0 = time.time()
            prediction_result = model_runner.predict(
                processed_feature_dict, random_seed=model_random_seed
            )
<<<<<<< HEAD
            t_diff = time.time() - t_0
            timings[f"predict_and_compile_{model_name}"] = t_diff
            # Update prediction_result with input seqs and unrelaxed protein
=======

            # update prediction_result with input seqs
>>>>>>> c0560ca9
            prediction_result.update({"seqs": multimeric_object.input_seqs})

            t_diff = time.time() - t_0
            timings[f"predict_and_compile_{model_name}"] = t_diff

            plddt = prediction_result["plddt"]
            ranking_confidences[model_name] = prediction_result["ranking_confidence"]

            # Remove jax dependency from results.
            np_prediction_result = _jnp_to_np(dict(prediction_result))

            result_output_path = join(output_dir, f"result_{model_name}.pkl")
            with open(result_output_path, "wb") as f:
                pickle.dump(np_prediction_result, f, protocol=4)

            plddt_b_factors = np.repeat(
                plddt[:, None], residue_constants.atom_type_num, axis=-1
            )

            unrelaxed_protein = protein.from_prediction(
                features=processed_feature_dict,
                result=prediction_result,
                b_factors=plddt_b_factors,
                remove_leading_feature_dimension=not model_runner.multimer_mode,
            )
<<<<<<< HEAD
            # Remove jax dependency from results
            np_prediction_result = _jnp_to_np(dict(prediction_result))
            # Save prediction results to pickle file
            result_output_path = join(output_dir, f"result_{model_name}.pkl")
            with open(result_output_path, "wb") as f:
                pickle.dump(np_prediction_result, f, protocol=4)
            prediction_result.update({"unrelaxed_protein": unrelaxed_protein})
            prediction_results.update({model_name: prediction_result})
            # Save predictions to pdb files
            unrelaxed_pdb_path = join(output_dir, f"unrelaxed_{model_name}.pdb")
            with open(unrelaxed_pdb_path, "w") as f:
                f.write(protein.to_pdb(unrelaxed_protein))
            # Save timings to json file
            timings_output_path = join(output_dir, "timings.json")
            with open(timings_output_path, "w") as f:
                f.write(json.dumps(timings, indent=4))

        return prediction_results

    @staticmethod
    def postprocess(
        prediction_results: Dict,
        multimeric_object: MultimericObject,
        output_dir: str,
        models_to_relax: ModelsToRelax,
        zip_pickles: bool = False,
        remove_pickles: bool = False,
        use_gpu_relax: bool = True,
        pae_plot_style: str = "red_blue",
        **kwargs: Dict,
    ) -> None:
        """
        Performs post-processing operations on predicted protein structures and
        writes results and plots to output_dir.

        Parameters
        ----------
        prediction_results: Dict
            A dictionary mapping model names with corresponding prediction results.
        multimeric_object : MultimericObject
            The multimeric object containing the predicted structures and
            associated data.
        output_dir : str
            The directory where post-processed files and plots will be saved.
        models_to_relax : object
            Specifies which models' predictions to relax, defaults to ModelsToRelax enum.
        zip_pickles : bool, optional
            If True, zips the pickle files containing prediction results.
            Default is False.
        remove_pickles : bool, optional
            If True, removes the pickle files after post-processing is complete.
            Default is False.
        use_gpu_relax : bool, optional
            If set to True, utilizes GPU acceleration for the relaxation step, default is True.
        pae_plot_style : str, optional
            The style of the PAE plot, red and blue or AF database style, default is "red_blue".
        **kwargs : dict
            Additional keyword arguments for future extensions or custom
            post-processing steps.
        """
        relaxed_pdbs = {}
        ranking_confidences = {}
        # Read timings.json if exists
        timings_path = os.path.join(output_dir, 'timings.json')
        timings = _read_from_json_if_exists(timings_path)
        relax_metrics_path = os.path.join(output_dir, 'relax_metrics.json')
        relax_metrics = _read_from_json_if_exists(relax_metrics_path)
        multimeric_mode = multimeric_object.multimeric_mode
        ranking_path = join(output_dir, "ranking_debug.json")
        label = 'plddts'

        # Save plddt json files.
        for model_name, prediction_result in prediction_results.items():
            if 'iptm' in prediction_result:
                label = 'iptm+ptm'
            plddt = prediction_result['plddt']
            _save_confidence_json_file(plddt, output_dir, model_name)
            ranking_confidences[model_name] = prediction_result['ranking_confidence']
            # Save and plot PAE if predicting multimer.
            if (
                    'predicted_aligned_error' in prediction_result
                    and 'max_predicted_aligned_error' in prediction_result
            ):
                pae = prediction_result['predicted_aligned_error']
                max_pae = prediction_result['max_predicted_aligned_error']
                _save_pae_json_file(pae, float(max_pae), output_dir, model_name)

        # Rank by model confidence.
        ranked_order = [
            model_name for model_name, confidence in
            sorted(ranking_confidences.items(), key=lambda x: x[1], reverse=True)]

        # Save pae plots as *.png files.
        for idx, model_name in enumerate(ranked_order):
            prediction_result = prediction_results[model_name]
            if pae_plot_style == "alphafold_db":
                figure_name = join(output_dir, f"PAE_plot_ranked_{idx}_{model_name}.png")
                plot_pae_from_matrix(
                    seqs=prediction_result['seqs'],
                    pae_matrix=pae,
                    figure_name=figure_name,
                    pae_plot_style=pae_plot_style
                )
            elif pae_plot_style == "red_blue":
                create_and_save_pae_plots(multimeric_object,output_dir)

        # Save ranking_debug.json.
        with open(ranking_path, 'w') as f:
            f.write(json.dumps(
                {label: ranking_confidences, 'order': ranked_order}, indent=4))
=======

            unrelaxed_proteins[model_name] = unrelaxed_protein
            unrelaxed_pdbs[model_name] = protein.to_pdb(unrelaxed_protein)
            unrelaxed_pdb_path = join(output_dir, f"unrelaxed_{model_name}.pdb")
            with open(unrelaxed_pdb_path, "w") as f:
                f.write(unrelaxed_pdbs[model_name])

        # Rank by model confidence.
        ranked_order = [
            model_name
            for model_name, confidence in sorted(
                ranking_confidences.items(), key=lambda x: x[1], reverse=True
            )
        ]
>>>>>>> c0560ca9

        # Relax predictions.
        amber_relaxer = relax.AmberRelaxation(
            max_iterations=run_alphafold.RELAX_MAX_ITERATIONS,
            tolerance=run_alphafold.RELAX_ENERGY_TOLERANCE,
            stiffness=run_alphafold.RELAX_STIFFNESS,
            exclude_residues=run_alphafold.RELAX_EXCLUDE_RESIDUES,
            max_outer_iterations=run_alphafold.RELAX_MAX_OUTER_ITERATIONS,
            use_gpu=use_gpu_relax,
        )

        to_relax = []
        if models_to_relax == ModelsToRelax.BEST:
            to_relax = [ranked_order[0]]
        elif models_to_relax == ModelsToRelax.ALL:
            to_relax = ranked_order

        for model_name in to_relax:
            t_0 = time.time()
            relaxed_pdb_str, _, violations = amber_relaxer.process(
                prot=unrelaxed_proteins[model_name]
            )
            relax_metrics[model_name] = {
                "remaining_violations": violations,
                "remaining_violations_count": sum(violations),
            }
            timings[f"relax_{model_name}"] = time.time() - t_0

            relaxed_pdbs[model_name] = relaxed_pdb_str

            # Save the relaxed PDB.
            relaxed_output_path = join(output_dir, f"relaxed_{model_name}.pdb")
            with open(relaxed_output_path, "w") as f:
                f.write(relaxed_pdb_str)

        # Write out relaxed PDBs in rank order.
        for idx, model_name in enumerate(ranked_order):
            ranked_output_path = join(output_dir, f"ranked_{idx}.pdb")
            with open(ranked_output_path, "w") as f:
                model = relaxed_pdbs.get(model_name, None)
                if model is None:
                    model = unrelaxed_pdbs[model_name]
                f.write(model)

            if multimeric_mode:
                feature_dict = multimeric_object.feature_dict
                template_mask = feature_dict["template_all_atom_mask"][0]
                template_protein = protein.Protein(
                    atom_positions=feature_dict["template_all_atom_positions"][0],
                    atom_mask=template_mask,
                    aatype=feature_dict["template_aatype"][0],
                    residue_index=feature_dict.get("residue_index", None),
                    chain_index=feature_dict["asym_id"],
                    b_factors=np.zeros(template_mask.shape, dtype=float),
                )
                pdb_string = protein.to_pdb(template_protein)

<<<<<<< HEAD
        # Write out PDBs in rank order.
        for idx, model_name in enumerate(ranked_order):
            if model_name in relaxed_pdbs:
                protein_instance = relaxed_pdbs[model_name]
            else:
                protein_instance = protein.to_pdb(prediction_results[model_name]['unrelaxed_protein'])
            ranked_output_path = os.path.join(output_dir, f'ranked_{idx}.pdb')
            with open(ranked_output_path, 'w') as f:
                f.write(protein_instance)
            # Check RMSD between the predicted model and the multimeric template.
            if multimeric_mode:
=======
>>>>>>> c0560ca9
                with tempfile.TemporaryDirectory() as temp_dir:
                    # TODO: do not generate a new template each time
                    template_file_path = f"{temp_dir}/template.pdb"
                    with open(template_file_path, "w") as file:
                        file.write(pdb_string)
                    # TODO: use template_sequence for alignment
                    calculate_rmsd_and_superpose(
                        template_file_path, ranked_output_path, temp_dir
                    )

            # already exists if restored
            if not exists(ranking_output_path):
                with open(ranking_output_path, "w") as f:
                    label = "iptm+ptm" if "iptm" in prediction_result else "plddts"
                    f.write(
                        json.dumps(
                            {label: ranking_confidences, "order": ranked_order},
                            indent=4,
                        )
                    )

        timings_output_path = join(output_dir, "timings.json")
        with open(timings_output_path, "w") as f:
            f.write(json.dumps(timings, indent=4))
        if models_to_relax != ModelsToRelax.NONE:
            relax_metrics_path = join(output_dir, "relax_metrics.json")
            with open(relax_metrics_path, "w") as f:
                f.write(json.dumps(relax_metrics, indent=4))

    @staticmethod
    def postprocess(
        multimeric_object: MultimericObject,
        output_dir: str,
        zip_pickles: bool = False,
        remove_pickles: bool = False,
        **kwargs: Dict,
    ) -> None:
        """
        Performs post-processing operations on predicted protein structures and
        writes results and plots to output_dir.

        Parameters
        ----------
        multimeric_object : MultimericObject
            The multimeric object containing the predicted structures and
            associated data.
        output_dir : str
            The directory where post-processed files and plots will be saved.
        zip_pickles : bool, optional
            If True, zips the pickle files containing prediction results.
            Default is False.
        remove_pickles : bool, optional
            If True, removes the pickle files after post-processing is complete.
            Default is False.
        **kwargs : dict
            Additional keyword arguments for future extensions or custom
            post-processing steps.
        """
        create_and_save_pae_plots(multimeric_object, output_dir)
        post_prediction_process(
            output_dir,
            zip_pickles=zip_pickles,
            remove_pickles=remove_pickles,
        )<|MERGE_RESOLUTION|>--- conflicted
+++ resolved
@@ -9,32 +9,30 @@
 import pickle
 import tempfile
 from typing import Dict
+import os
 from os.path import join, exists
 from absl import logging
 import numpy as np
 import jax.numpy as jnp
-from alphapulldown.predict_structure import get_existing_model_info
 from alphapulldown.objects import MultimericObject
-<<<<<<< HEAD
 from alphapulldown.utils.plotting import plot_pae_from_matrix, create_and_save_pae_plots
 from alphapulldown.utils.post_modelling import post_prediction_process
 from alphapulldown.utils.calculate_rmsd import calculate_rmsd_and_superpose
 
 
-=======
-from alphapulldown.utils.plotting import create_and_save_pae_plots
-from alphapulldown.utils.post_modelling import post_prediction_process
-from alphapulldown.utils.calculate_rmsd import calculate_rmsd_and_superpose
-
->>>>>>> c0560ca9
 # Avoid module not found error by importing after AP
-import run_alphafold
 from run_alphafold import ModelsToRelax
 from alphafold.relax import relax
-from alphafold.common import protein, residue_constants
+from alphafold.common import protein, residue_constants, confidence
 
 from .folding_backend import FoldingBackend
 
+MAX_TEMPLATE_HITS = 20
+RELAX_MAX_ITERATIONS = 0
+RELAX_ENERGY_TOLERANCE = 2.39
+RELAX_STIFFNESS = 10.0
+RELAX_EXCLUDE_RESIDUES = []
+RELAX_MAX_OUTER_ITERATIONS = 3
 
 def _jnp_to_np(output):
     """Recursively changes jax arrays to numpy arrays."""
@@ -46,7 +44,6 @@
     return output
 
 
-<<<<<<< HEAD
 def _save_pae_json_file(pae: np.ndarray, max_pae: float, output_dir: str, model_name: str) -> None:
     """
     Check prediction result for PAE data and save to a JSON file if present.
@@ -108,8 +105,6 @@
             feature_dict[key] = np.ones_like(value)
 
 
-=======
->>>>>>> c0560ca9
 class AlphaFoldBackend(FoldingBackend):
     """
     A backend to perform structure prediction using AlphaFold.
@@ -121,9 +116,12 @@
         num_cycle: int,
         model_dir: str,
         num_multimer_predictions_per_model: int,
-        gradient_msa_depth=False,
+        msa_depth_scan=False,
         model_names_custom: str = None,
         msa_depth=None,
+        allow_resume: bool = True,
+        use_gpu_relax: bool = True,
+        skip_templates: bool = False,
         **kwargs,
     ) -> Dict:
         """
@@ -139,8 +137,8 @@
             The directory containing model parameters.
         num_multimer_predictions_per_model : int
             The number of multimer predictions to perform for each model.
-        gradient_msa_depth : bool, optional
-            Whether to adjust MSA depth based on a gradient, default is False.
+        msa_depth_scan : bool, optional
+            Whether to adjust MSA depth logarithmically, default is False.
         model_names_custom : str, optional
             Comma-separated custom model names to use instead of the default preset,
             default is None.
@@ -192,7 +190,7 @@
             )
             model_runner = model.RunModel(model_config, model_params)
 
-            if gradient_msa_depth or msa_depth:
+            if msa_depth_scan or msa_depth:
                 embeddings_and_evo = model_config["model"]["embeddings_and_evoformer"]
                 num_msa = embeddings_and_evo["num_msa"]
                 num_extra_msa = embeddings_and_evo["num_extra_msa"]
@@ -214,12 +212,12 @@
                 ).astype(int)
 
             for i in range(num_multimer_predictions_per_model):
-                if msa_depth or gradient_msa_depth:
+                if msa_depth or msa_depth_scan:
                     if msa_depth:
                         num_msa = int(msa_depth)
                         # approx. 4x the number of msa, as in the AF2 config file
                         num_extra_msa = int(num_msa * 4)
-                    elif gradient_msa_depth:
+                    elif msa_depth_scan:
                         num_msa = int(msa_ranges[i])
                         num_extra_msa = int(extra_msa_ranges[i])
 
@@ -232,18 +230,18 @@
                 else:
                     model_runners[f"{model_name}_pred_{i}"] = model_runner
 
-        return {"model_runner": model_runners}
+        return {"model_runners": model_runners,
+                "allow_resume": allow_resume,
+                "skip_templates": skip_templates}
 
     @staticmethod
     def predict(
-        model_runner: Dict,
+        model_runners: Dict,
+        allow_resume: bool,
+        skip_templates: bool,
         multimeric_object: MultimericObject,
         output_dir: Dict,
-        models_to_relax: object = ModelsToRelax,
         random_seed: int = 42,
-        allow_resume: bool = True,
-        use_gpu_relax: bool = True,
-        multimeric_mode: bool = False,
         **kwargs,
     ) -> None:
         """
@@ -251,7 +249,7 @@
 
         Parameters
         ----------
-        model_runner : Dict
+        model_runners : Dict
             Configured model runners with model names as keys.
         allow_resume : bool
             If set to True, resumes prediction from partially completed runs.
@@ -261,11 +259,8 @@
             An object containing features of the multimeric proteins.
         output_dir : str
             The directory to save prediction results and PDB files.
-        models_to_relax : object, optional
-            Specifies which models' predictions to relax, defaults to ModelsToRelax enum.
         random_seed : int, optional
             A seed for random number generation to ensure reproducibility, default is 42.
-<<<<<<< HEAD
         **kwargs : dict
             Additional keyword arguments for prediction.
 
@@ -274,17 +269,6 @@
         Dict
             A dictionary mapping model names with corresponding prediction results and predicted proteins.
 
-=======
-        allow_resume : bool, optional
-            If set to True, resumes prediction from partially completed runs, default is True.
-        use_gpu_relax : bool, optional
-            If set to True, utilizes GPU acceleration for the relaxation step, default is True.
-        multimeric_mode : bool, optional
-            Enables multimeric prediction mode, default is False.
-        **kwargs : dict
-            Additional keyword arguments for prediction.
-
->>>>>>> c0560ca9
         Raises
         ------
         ValueError
@@ -293,45 +277,27 @@
             If multimeric mode and skip templates are enabled at the same time
         """
         timings = {}
-        unrelaxed_pdbs = {}
-        relaxed_pdbs = {}
-        relax_metrics = {}
-        ranking_confidences = {}
-        unrelaxed_proteins = {}
-        prediction_result = {}
+        prediction_results = {}
         START = 0
-<<<<<<< HEAD
         multimeric_mode = multimeric_object.multimeric_mode
         t_0 = time.time()
 
         # Check the model index to resume from
-=======
-
-        ranking_output_path = join(output_dir, "ranking_debug.json")
-        logging.info(f"Now runing predictions on {multimeric_object.description}")
->>>>>>> c0560ca9
         if allow_resume:
-            (
-                ranking_confidences,
-                unrelaxed_proteins,
-                unrelaxed_pdbs,
-                START,
-            ) = get_existing_model_info(output_dir, model_runner)
-
-            if exists(ranking_output_path) and len(unrelaxed_pdbs) == len(model_runner):
-                START = len(model_runner)
-
-        num_models = len(model_runner)
-        for model_index, (model_name, model_runner) in enumerate(model_runner.items()):
-            if model_index < START:
-                continue
-            t_0 = time.time()
-
+            for model_index, (model_name, model_runner) in enumerate(model_runners.items()):
+                unrelaxed_pdb_path = join(output_dir, f"unrelaxed_{model_name}.pdb")
+                result_output_path = join(output_dir, f"result_{model_name}.pkl")
+                if exists(unrelaxed_pdb_path) and exists(result_output_path):
+                    START = model_index + 1
+                else:
+                    break
+
+        num_models = len(model_runners.keys())
+        for model_index, (model_name, model_runner) in enumerate(model_runners.items()):
             model_random_seed = model_index + random_seed * num_models
             processed_feature_dict = model_runner.process_features(
                 multimeric_object.feature_dict, random_seed=model_random_seed
             )
-<<<<<<< HEAD
             # Read prediction results from results.pkl und unrelaxed.pdb
             if model_index < START:
                 result_output_path = join(output_dir, f"result_{model_name}.pkl")
@@ -355,8 +321,6 @@
             #TODO: re-predict models if --allow_resume and previous predictions were done with templates
             if skip_templates:
                 _reset_template_features(processed_feature_dict)
-=======
->>>>>>> c0560ca9
             timings[f"process_features_{model_name}"] = time.time() - t_0
             # Die if --multimeric_mode=True but no non-zero templates are in the feature dict
             if multimeric_mode:
@@ -364,6 +328,8 @@
                     if not np.any(
                         processed_feature_dict["template_all_atom_positions"]
                     ):
+                        if skip_templates:
+                            raise ValueError("You cannot skip templates in multimeric mode.")
                         raise ValueError(
                             "No valid templates found: all positions are zero."
                         )
@@ -371,45 +337,24 @@
                     raise ValueError(
                         "No template_all_atom_positions key found in processed_feature_dict."
                     )
-
             t_0 = time.time()
+            logging.info(f"Now runing predictions on {multimeric_object.description}")
             prediction_result = model_runner.predict(
                 processed_feature_dict, random_seed=model_random_seed
             )
-<<<<<<< HEAD
             t_diff = time.time() - t_0
             timings[f"predict_and_compile_{model_name}"] = t_diff
             # Update prediction_result with input seqs and unrelaxed protein
-=======
-
-            # update prediction_result with input seqs
->>>>>>> c0560ca9
             prediction_result.update({"seqs": multimeric_object.input_seqs})
-
-            t_diff = time.time() - t_0
-            timings[f"predict_and_compile_{model_name}"] = t_diff
-
-            plddt = prediction_result["plddt"]
-            ranking_confidences[model_name] = prediction_result["ranking_confidence"]
-
-            # Remove jax dependency from results.
-            np_prediction_result = _jnp_to_np(dict(prediction_result))
-
-            result_output_path = join(output_dir, f"result_{model_name}.pkl")
-            with open(result_output_path, "wb") as f:
-                pickle.dump(np_prediction_result, f, protocol=4)
-
             plddt_b_factors = np.repeat(
-                plddt[:, None], residue_constants.atom_type_num, axis=-1
+                prediction_result['plddt'][:, None], residue_constants.atom_type_num, axis=-1
             )
-
             unrelaxed_protein = protein.from_prediction(
                 features=processed_feature_dict,
                 result=prediction_result,
                 b_factors=plddt_b_factors,
                 remove_leading_feature_dimension=not model_runner.multimer_mode,
             )
-<<<<<<< HEAD
             # Remove jax dependency from results
             np_prediction_result = _jnp_to_np(dict(prediction_result))
             # Save prediction results to pickle file
@@ -520,67 +465,50 @@
         with open(ranking_path, 'w') as f:
             f.write(json.dumps(
                 {label: ranking_confidences, 'order': ranked_order}, indent=4))
-=======
-
-            unrelaxed_proteins[model_name] = unrelaxed_protein
-            unrelaxed_pdbs[model_name] = protein.to_pdb(unrelaxed_protein)
-            unrelaxed_pdb_path = join(output_dir, f"unrelaxed_{model_name}.pdb")
-            with open(unrelaxed_pdb_path, "w") as f:
-                f.write(unrelaxed_pdbs[model_name])
-
-        # Rank by model confidence.
-        ranked_order = [
-            model_name
-            for model_name, confidence in sorted(
-                ranking_confidences.items(), key=lambda x: x[1], reverse=True
-            )
-        ]
->>>>>>> c0560ca9
-
-        # Relax predictions.
+
+        # Relax.
         amber_relaxer = relax.AmberRelaxation(
-            max_iterations=run_alphafold.RELAX_MAX_ITERATIONS,
-            tolerance=run_alphafold.RELAX_ENERGY_TOLERANCE,
-            stiffness=run_alphafold.RELAX_STIFFNESS,
-            exclude_residues=run_alphafold.RELAX_EXCLUDE_RESIDUES,
-            max_outer_iterations=run_alphafold.RELAX_MAX_OUTER_ITERATIONS,
-            use_gpu=use_gpu_relax,
-        )
-
-        to_relax = []
+            max_iterations=RELAX_MAX_ITERATIONS,
+            tolerance=RELAX_ENERGY_TOLERANCE,
+            stiffness=RELAX_STIFFNESS,
+            exclude_residues=RELAX_EXCLUDE_RESIDUES,
+            max_outer_iterations=RELAX_MAX_OUTER_ITERATIONS,
+            use_gpu=use_gpu_relax)
+
         if models_to_relax == ModelsToRelax.BEST:
             to_relax = [ranked_order[0]]
         elif models_to_relax == ModelsToRelax.ALL:
             to_relax = ranked_order
+        elif models_to_relax == ModelsToRelax.NONE:
+            to_relax = []
 
         for model_name in to_relax:
+            if f'relax_{model_name}' in timings:
+                continue
             t_0 = time.time()
+            unrelaxed_protein = prediction_results[model_name]['unrelaxed_protein']
             relaxed_pdb_str, _, violations = amber_relaxer.process(
-                prot=unrelaxed_proteins[model_name]
-            )
+                prot=unrelaxed_protein)
             relax_metrics[model_name] = {
-                "remaining_violations": violations,
-                "remaining_violations_count": sum(violations),
+                'remaining_violations': violations,
+                'remaining_violations_count': sum(violations)
             }
-            timings[f"relax_{model_name}"] = time.time() - t_0
-
+            timings[f'relax_{model_name}'] = time.time() - t_0
+            relax_metrics_path = os.path.join(output_dir, 'relax_metrics.json')
+            with open(relax_metrics_path, 'w') as f:
+                f.write(json.dumps(relax_metrics, indent=4))
             relaxed_pdbs[model_name] = relaxed_pdb_str
-
             # Save the relaxed PDB.
-            relaxed_output_path = join(output_dir, f"relaxed_{model_name}.pdb")
-            with open(relaxed_output_path, "w") as f:
+            relaxed_output_path = os.path.join(
+                output_dir, f'relaxed_{model_name}.pdb')
+            with open(relaxed_output_path, 'w') as f:
                 f.write(relaxed_pdb_str)
 
-        # Write out relaxed PDBs in rank order.
-        for idx, model_name in enumerate(ranked_order):
-            ranked_output_path = join(output_dir, f"ranked_{idx}.pdb")
-            with open(ranked_output_path, "w") as f:
-                model = relaxed_pdbs.get(model_name, None)
-                if model is None:
-                    model = unrelaxed_pdbs[model_name]
-                f.write(model)
-
-            if multimeric_mode:
+        with open(timings_path, 'w') as f:
+            f.write(json.dumps(timings, indent=4))
+
+        # Extract multimeric template if multimeric mode is enabled.
+        if multimeric_mode:
                 feature_dict = multimeric_object.feature_dict
                 template_mask = feature_dict["template_all_atom_mask"][0]
                 template_protein = protein.Protein(
@@ -593,7 +521,6 @@
                 )
                 pdb_string = protein.to_pdb(template_protein)
 
-<<<<<<< HEAD
         # Write out PDBs in rank order.
         for idx, model_name in enumerate(ranked_order):
             if model_name in relaxed_pdbs:
@@ -605,10 +532,7 @@
                 f.write(protein_instance)
             # Check RMSD between the predicted model and the multimeric template.
             if multimeric_mode:
-=======
->>>>>>> c0560ca9
                 with tempfile.TemporaryDirectory() as temp_dir:
-                    # TODO: do not generate a new template each time
                     template_file_path = f"{temp_dir}/template.pdb"
                     with open(template_file_path, "w") as file:
                         file.write(pdb_string)
@@ -617,55 +541,6 @@
                         template_file_path, ranked_output_path, temp_dir
                     )
 
-            # already exists if restored
-            if not exists(ranking_output_path):
-                with open(ranking_output_path, "w") as f:
-                    label = "iptm+ptm" if "iptm" in prediction_result else "plddts"
-                    f.write(
-                        json.dumps(
-                            {label: ranking_confidences, "order": ranked_order},
-                            indent=4,
-                        )
-                    )
-
-        timings_output_path = join(output_dir, "timings.json")
-        with open(timings_output_path, "w") as f:
-            f.write(json.dumps(timings, indent=4))
-        if models_to_relax != ModelsToRelax.NONE:
-            relax_metrics_path = join(output_dir, "relax_metrics.json")
-            with open(relax_metrics_path, "w") as f:
-                f.write(json.dumps(relax_metrics, indent=4))
-
-    @staticmethod
-    def postprocess(
-        multimeric_object: MultimericObject,
-        output_dir: str,
-        zip_pickles: bool = False,
-        remove_pickles: bool = False,
-        **kwargs: Dict,
-    ) -> None:
-        """
-        Performs post-processing operations on predicted protein structures and
-        writes results and plots to output_dir.
-
-        Parameters
-        ----------
-        multimeric_object : MultimericObject
-            The multimeric object containing the predicted structures and
-            associated data.
-        output_dir : str
-            The directory where post-processed files and plots will be saved.
-        zip_pickles : bool, optional
-            If True, zips the pickle files containing prediction results.
-            Default is False.
-        remove_pickles : bool, optional
-            If True, removes the pickle files after post-processing is complete.
-            Default is False.
-        **kwargs : dict
-            Additional keyword arguments for future extensions or custom
-            post-processing steps.
-        """
-        create_and_save_pae_plots(multimeric_object, output_dir)
         post_prediction_process(
             output_dir,
             zip_pickles=zip_pickles,
