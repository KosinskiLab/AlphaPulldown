#!/usr/bin/env python3
""" A script to perform structure prediction.

    Copyright (c) 2024 European Molecular Biology Laboratory

    Authors: Dingquan Yu, Valentin Maurer <name.surname@embl-hamburg.de>
"""
import io
import warnings
import subprocess
from absl import app, logging
import os
import sys
from alphapulldown.predict_structure import ModelsToRelax
from alphapulldown.utils.modelling_setup import get_run_alphafold
from alphapulldown.utils.create_combinations import process_files
from alphapulldown import __version__

run_af = get_run_alphafold()
flags = run_af.flags

flags.DEFINE_enum(
    "mode",
    "pulldown",
    ["pulldown", "all_vs_all", "homo-oligomer", "custom"],
    "choose the mode of running multimer jobs",
)
flags.DEFINE_string(
    "output_path", None, "output directory where the region data is going to be stored"
)
flags.DEFINE_string("oligomer_state_file", None, "path to oligomer state files")
flags.DEFINE_list(
    "monomer_objects_dir",
    None,
    "a list of directories where monomer objects are stored",
)
flags.DEFINE_list("protein_lists", None, "protein list files")

delattr(flags.FLAGS, "data_dir")
flags.DEFINE_string("data_dir", None, "Path to params directory")

flags.DEFINE_integer("num_cycle", 3, help="number of recycles")
flags.DEFINE_integer(
    "num_predictions_per_model", 1, "How many predictions per model. Default is 1"
)
flags.DEFINE_integer(
    "job_index", None, "index of sequence in the fasta file, starting from 1"
)
flags.DEFINE_boolean(
    "no_pair_msa", False, "do not pair the MSAs when constructing multimer objects"
)
flags.DEFINE_boolean(
    "multimeric_mode",
    False,
    "Run with multimeric template ",
)
flags.DEFINE_boolean(
    "msa_depth_scan",
    False,
    "Run predictions for each model with logarithmically distributed MSA depth",
)
flags.DEFINE_string(
    "model_names",
    None,
    "Names of models to use, e.g. model_2_multimer_v3 (default: all models)",
)
flags.DEFINE_integer(
    "msa_depth",
    None,
    "Number of sequences to use from the MSA (by default is taken from AF model config)",
)
flags.DEFINE_boolean(
    "use_unifold",
    False,
    "Whether unifold models are going to be used. Default it False",
)

flags.DEFINE_boolean(
    "use_alphalink",
    False,
    "Whether alphalink models are going to be used. Default it False",
)
flags.DEFINE_string("crosslinks", None, "Path to crosslink information pickle")
flags.DEFINE_string(
    "alphalink_weight", None, "Path to AlphaLink neural network weights"
)
flags.DEFINE_string("unifold_param", None, "Path to UniFold neural network weights")
flags.DEFINE_boolean(
    "compress_result_pickles",
    False,
    "Whether the result pickles are going to be gzipped. Default False",
)
flags.DEFINE_boolean(
    "remove_result_pickles",
    False,
    "Whether the result pickles that do not belong to the best model are going to be removed. Default is False",
)
flags.DEFINE_string(
    "description_file",
    None,
    "Path to the text file with multimeric template instructions",
)
flags.DEFINE_string(
    "path_to_mmt", None, "Path to directory with multimeric template mmCIF files"
)
flags.DEFINE_string(
    "protein_delimiter", "+", "Delimiter that separate different prediction jobs. Default is +"
)
flags.DEFINE_enum(
    "unifold_model_name",
    "multimer_af2",
    [
        "multimer_af2",
        "multimer_ft",
        "multimer",
        "multimer_af2_v3",
        "multimer_af2_model45_v3",
    ],
    "choose unifold model structure",
)
flags.mark_flag_as_required("output_path")

delattr(flags.FLAGS, "models_to_relax")
flags.DEFINE_enum_class(
    "models_to_relax",
    ModelsToRelax.NONE,
    ModelsToRelax,
    "The models to run the final relaxation step on. "
    "If `all`, all models are relaxed, which may be time "
    "consuming. If `best`, only the most confident model "
    "is relaxed. If `none`, relaxation is not run. Turning "
    "off relaxation might result in predictions with "
    "distracting stereochemical violations but might help "
    "in case you are having issues with the relaxation "
    "stage.",
)
flags.DEFINE_boolean(
    "use_ap_style",
    True,
    "Whether to use multimeric object's description to create output folder"
    "Remember to turn it off if you are using snakemake"
)
flags.DEFINE_boolean(
    "dry_run",
    False,
    "Report number of jobs that would be run and exit without running them"
)
flags.DEFINE_boolean(
    "skip_templates",
    False,
    "Skip templates and predict solely from the MSA"
)
unused_flags = (
    "bfd_database_path",
    "db_preset",
    "fasta_paths",
    "hhblits_binary_path",
    "hhsearch_binary_path",
    "hmmbuild_binary_path",
    "hmmsearch_binary_path",
    "jackhmmer_binary_path",
    "kalign_binary_path",
    "max_template_date",
    "mgnify_database_path",
    "num_multimer_predictions_per_model",
    "obsolete_pdbs_path",
    "output_dir",
    "pdb70_database_path",
    "pdb_seqres_database_path",
    "small_bfd_database_path",
    "template_mmcif_dir",
    "uniprot_database_path",
    "uniref30_database_path",
    "uniref90_database_path",
)

for flag in unused_flags:
    delattr(flags.FLAGS, flag)

FLAGS = flags.FLAGS


def main(argv):
    logging.info(f"AlphaPulldown version: {__version__}")
    protein_lists = FLAGS.protein_lists
    if FLAGS.mode == "all_vs_all":
        protein_lists = [FLAGS.protein_lists[0], FLAGS.protein_lists[0]]
    elif FLAGS.mode == "homo-oligomer":
        protein_lists = [FLAGS.oligomer_state_file]
        warnings.warn(
            "Mode homo-oligomer is deprecated. Please switch to the new custom format.",
            DeprecationWarning,
        )

    buffer = io.StringIO()
    _ = process_files(input_files=protein_lists, output_path=buffer)
    buffer.seek(0)
    all_folds = buffer.readlines()
    all_folds = [x.strip().replace(",", ":") for x in all_folds]
    all_folds = [x.strip().replace(";", "_") for x in all_folds]

    if FLAGS.dry_run:
        logging.info(f"Dry run: the total number of jobs to be run: {len(all_folds)}")
        sys.exit(0)
    job_indices = list(range(len(all_folds)))
    if FLAGS.job_index is not None:
        job_index = FLAGS.job_index - 1
        if job_index >= len(all_folds):
            raise IndexError(
                f"Job index can be no larger than {len(all_folds)} (got {job_index})."
                )
        job_indices = [job_index, ]
    parent_dir = os.path.dirname(os.path.abspath(__file__))
    base_command = [f"python3 {parent_dir}/run_structure_prediction.py"]

    fold_backend, model_dir = "alphafold", FLAGS.data_dir
    if FLAGS.use_alphalink:
        fold_backend, model_dir = "alphalink", FLAGS.alphalink_weight
    elif FLAGS.use_unifold:
        fold_backend, model_dir = "unifold", FLAGS.unifold_param

    constant_args = {
        "--input": None,
        "--output_directory": FLAGS.output_path,
        "--num_cycle": FLAGS.num_cycle,
        "--num_predictions_per_model": FLAGS.num_predictions_per_model,
        "--data_directory": model_dir,
        "--features_directory": FLAGS.monomer_objects_dir,
        "--no_pair_msa": FLAGS.no_pair_msa,
        "--msa_depth_scan": FLAGS.msa_depth_scan,
        "--multimeric_template": FLAGS.multimeric_mode,
        "--model_names": FLAGS.model_names,
        "--msa_depth": FLAGS.msa_depth,
        "--crosslinks": FLAGS.crosslinks,
        "--fold_backend": fold_backend,
<<<<<<< HEAD
        "--description_file": FLAGS.description_file,
        "--path_to_mmt": FLAGS.path_to_mmt,
        "--compress_result_pickles": FLAGS.compress_result_pickles,
        "--remove_result_pickles": FLAGS.remove_result_pickles,
        "--use_ap_style": FLAGS.use_ap_style,
        "--use_gpu_relax": FLAGS.use_gpu_relax,
        "--skip_templates": FLAGS.skip_templates,
=======
        "--description_file" : FLAGS.description_file,
        "--path_to_mmt" : FLAGS.path_to_mmt,
        "--compress_result_pickles" : FLAGS.compress_result_pickles,
        "--remove_result_pickles" : FLAGS.remove_result_pickles,
        "--use_ap_style" : FLAGS.use_ap_style,
        "--use_gpu_relax" : FLAGS.use_gpu_relax,
        "--protein_delimiter" : FLAGS.protein_delimiter
>>>>>>> 123fa329
    }

    command_args = {}
    for k, v in constant_args.items():
        if v is None or v is False:
            continue
        elif v is True:
            command_args[k] = ""
        elif isinstance(v, list):
            command_args[k] = " ".join([str(x) for x in v])
        else:
            command_args[k] = v

    for job_index in job_indices:
        command_args["--input"] = all_folds[job_index]
        command = base_command.copy()

        for arg, value in command_args.items():
            command.extend([str(arg), str(value)])

        try:
            command_line = " ".join(command)
            subprocess.run(command_line, check=True, shell=True)
            logging.info("Job finished successfully.")
        except subprocess.CalledProcessError as e:
            logging.error(f"{command_line} failed with return code {e.returncode}")


if __name__ == "__main__":
    app.run(main)<|MERGE_RESOLUTION|>--- conflicted
+++ resolved
@@ -233,15 +233,7 @@
         "--msa_depth": FLAGS.msa_depth,
         "--crosslinks": FLAGS.crosslinks,
         "--fold_backend": fold_backend,
-<<<<<<< HEAD
-        "--description_file": FLAGS.description_file,
-        "--path_to_mmt": FLAGS.path_to_mmt,
-        "--compress_result_pickles": FLAGS.compress_result_pickles,
-        "--remove_result_pickles": FLAGS.remove_result_pickles,
-        "--use_ap_style": FLAGS.use_ap_style,
-        "--use_gpu_relax": FLAGS.use_gpu_relax,
         "--skip_templates": FLAGS.skip_templates,
-=======
         "--description_file" : FLAGS.description_file,
         "--path_to_mmt" : FLAGS.path_to_mmt,
         "--compress_result_pickles" : FLAGS.compress_result_pickles,
@@ -249,7 +241,6 @@
         "--use_ap_style" : FLAGS.use_ap_style,
         "--use_gpu_relax" : FLAGS.use_gpu_relax,
         "--protein_delimiter" : FLAGS.protein_delimiter
->>>>>>> 123fa329
     }
 
     command_args = {}
