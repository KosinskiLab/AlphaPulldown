#!python3
""" CLI inferface for performing structure prediction.

    Copyright (c) 2024 European Molecular Biology Laboratory

    Author: Valentin Maurer <valentin.maurer@embl-hamburg.de>
"""

import argparse
from os import makedirs
from typing import Dict, List, Union, Tuple
from os.path import exists, join
from absl import logging
from alphapulldown.folding_backend import backend
<<<<<<< HEAD
from alphapulldown.objects import MultimericObject
from alphapulldown.utils.modelling_setup import create_interactors
from alphapulldown.predict_structure import ModelsToRelax
=======
from alphapulldown.objects import MultimericObject, MonomericObject, ChoppedObject
from alphapulldown.utils.modelling_setup import create_interactors, parse_fold,create_custom_info

logging.set_verbosity(logging.INFO)
>>>>>>> 48a8cc0c

def add_required_args(parser : argparse.ArgumentParser) -> None :
    """
    Parse arguments are are required
    """
    parser.add_argument(
        "-i",
        "--input",
        dest="input",
        type=str,
        nargs="+",
        required=True,
        help="Folds in format [fasta_path:number:start-stop],[...],.",
    )
    parser.add_argument(
        "-o",
        "--output_directory",
        dest="output_directory",
        type=str,
        required=True,
        help="Path to output directory. Will be created if not exists.",
    )
    parser.add_argument(
        "--data_directory",
        dest="data_directory",
        type=str,
        required=True,
        help="Path to directory containing model weights and parameters.",
    )
    parser.add_argument(
        "--features_directory",
        dest="features_directory",
        type=str,
        nargs="+",
        required=True,
        help="Path to computed monomer features.",
    )

def add_alphafold_settings(parser : argparse.ArgumentParser) -> None:
    parser.add_argument(
        "--num_cycle",
        dest="num_cycle",
        type=int,
        required=False,
        default=3,
        help="Number of recycles, defaults to 3.",
    )
    parser.add_argument(
        "--num_predictions_per_model",
        dest="num_predictions_per_model",
        type=int,
        required=False,
        default=1,
        help="Number of predictions per model, defaults to 1.",
    )
    parser.add_argument(
        "--no_pair_msa",
        dest="no_pair_msa",
        action="store_true",
        default=False,
        help="Do not pair the MSAs when constructing multimer objects.",
    )
    parser.add_argument(
        "--msa_depth_scan",
        dest="msa_depth_scan",
        action="store_true",
        default=None,
        help="Run predictions for each model with logarithmically distributed MSA depth.",
    )
    parser.add_argument(
        "--multimeric_template",
        dest="multimeric_template",
        action="store_true",
        default=None,
        help="Whether to use multimeric templates.",
    )
    parser.add_argument(
        "--model_names",
        dest="model_names",
        type=str,
        default=None,
        help="Names of models to use, e.g. model_2_multimer_v3 (default: all models).",
    )
    parser.add_argument(
        "--msa_depth",
        dest="msa_depth",
        type=int,
        default=None,
        help="Number of sequences to use from the MSA (by default is taken from AF model config).",
    )
    parser.add_argument(
        "--description_file",
        dest="description_file",
        type=str,
        default=None,
        required=False,
        help="Path to the text file with multimeric template instruction.",
    )
    parser.add_argument(
        "--path_to_mmt",
        dest="path_to_mmt",
        type=str,
        default=None,
        required=False,
        help="Path to directory with multimeric template mmCIF files.",
    )
    parser.add_argument(
        "--desired_num_res",
        dest="desired_num_res",
        type=int,
        required=False,
        default=None,
        help="A desired number of residues to pad"
    )
    parser.add_argument(
        "--desired_num_msa",
        dest="desired_num_msa",
        type=int,
        required=False,
        default=None,
        help="A desired number of msa to pad"
    )

def add_alphalink2_settings(parser : argparse.ArgumentParser) -> None:
    parser.add_argument(
        "--crosslinks",
        dest="crosslinks",
        type=str,
        default=None,
        required=False,
        help="Path to crosslink information pickle for AlphaLink.",
    )

def add_post_processing_settgins(parser : argparse.ArgumentParser) -> None:
    parser.add_argument(
            "--compress_result_pickles",
            dest="compress_result_pickles",
            action="store_true",
            required=False,
            help="Whether the result pickles are going to be gzipped. Default False.",
        )
    parser.add_argument(
        "--remove_result_pickles",
        dest="remove_result_pickles",
        action="store_true",
        required=False,
        help="Whether the result pickles that do not belong to the best"
        "model are going to be removed. Default is False.",
    )
    parser.add_argument(
        "--use_ap_style",
        dest="use_ap_style",
        action="store_true",
        required=False,
        help="Change output directory to include a description of the fold as seen "
        "in previous alphapulldown versions.",
    )
    parser.add_argument(
        "--use_gpu_relax",
        dest="use_gpu_relax",
        action="store_true",
        required=False,
        help="Whether to run Amber relaxation on GPU. Default is True"
    )
<<<<<<< HEAD
    parser.add_argument(
        "--skip_templates",
        dest="skip_templates",
        action="store_true",
        required=False,
        help="Whether to skip templates. Default is False"
    )
    parser.add_argument(
        "--models_to_relax",
        dest="models_to_relax",
        default=ModelsToRelax.NONE,
        required=False,
        help="What models to relax. Default is None"
    )
    parser.add_argument('--pae_plot_style',
                        type=str, 
                        choices=['red_blue', 'alphafold_db'],
                        default='red_blue',
                        help='Specify the PAE plot style.'
                       )
    args = parser.parse_args()

    formatted_folds, missing_features, unique_features = [], [], []
    protein_folds = [x.split(":") for x in args.input.split(args.protein_delimiter)]
    for protein_fold in protein_folds:
        name, number, region = None, 1, "all"

        match len(protein_fold):
            case 1:
                name = protein_fold[0]
            case 2:
                name, number = protein_fold[0], protein_fold[1]
                if ("-") in protein_fold[1]:
                    number = 1
                    region = protein_fold[1].split("-")
            case 3:
                name, number, region = protein_fold
        
        number = int(number)
        if len(region) != 2 and region != "all":
            raise ValueError(f"Region {region} is malformatted expected start-stop.")

        if len(region) == 2:
            region = [tuple(int(x) for x in region)]

        unique_features.append(name)
        if not any([exists(join(monomer_dir, f"{name}.pkl")) for monomer_dir in args.features_directory]):
            missing_features.append(name)

        formatted_folds.extend([{name: region} for _ in range(number)])

    missing_features = set(missing_features)
    if len(missing_features):
        raise FileNotFoundError(
            f"{missing_features} not found in {args.features_directory}"
        )

    args.parsed_input = formatted_folds
    return args
=======
>>>>>>> 48a8cc0c

def parse_args():
    parser = argparse.ArgumentParser(description="Run protein folding.")
    parser.add_argument(
        "--protein_delimiter",
        dest="protein_delimiter",
        type=str,
        default="+",
        help="Delimiter for proteins of a single fold.",
    ),
    parser.add_argument(
        "--fold_backend",
        dest="fold_backend",
        type=str,
        default="alphafold",
        choices=list(backend._BACKEND_REGISTRY.keys()),
        help="Folding backend that should be used for structure prediction.",
    )
    add_required_args(parser)
    add_alphafold_settings(parser)
    add_alphalink2_settings(parser)
    add_post_processing_settgins(parser)
    args = parser.parse_args()
    return parse_fold(args)


def predict_structure(
    objects_to_model: List[Dict[Union[MultimericObject, MonomericObject, ChoppedObject], str]],
    model_flags: Dict,
    postprocess_flags: Dict,
    random_seed: int = 42,
    fold_backend: str = "alphafold"
) -> None:
    """
    Predict structural features of multimers using specified models and configurations.

    Parameters
    ----------
    objects_to_model : A list of dictionareis. Each dicionary has a key of MultimericObject or MonomericObject or ChoppedObject
       which is an instance of `MultimericObject` representing the multimeric/monomeric structure(s).
       for which predictions are to be made. These objects should be created using functions like
    `create_multimer_objects()`, `create_custom_jobs()`, or `create_homooligomers()`.
    The value of each dictionary is the corresponding output_dir to save the modelling results. 
    model_flags : Dict
        Dictionary of flags passed to the respective backend's predict function.
    postprocess_flags : Dict
        Dictionary of flags passed to the respective backend's postprocess function.
    random_seed : int, optional
        The random seed for initializing the prediction process to ensure reproducibility.
        Default is 42.
    fold_backend : str, optional
        Backend used for folding, defaults to alphafold.
    """
    backend.change_backend(backend_name=fold_backend)
<<<<<<< HEAD

    setup_dict = backend.setup(**model_flags, multimeric_object=multimeric_object)

    prediction_results = backend.predict(
        **setup_dict,
        multimeric_object=multimeric_object,
        output_dir=output_dir,
        random_seed=random_seed,
    )
    backend.postprocess(
        **postprocess_flags,
        multimeric_object=multimeric_object,
        prediction_results=prediction_results,
        output_dir=output_dir,
=======
    model_runners_and_configs = backend.setup(**model_flags)

    backend.predict(
        **model_runners_and_configs,
        multimeric_object=objects_to_model,
        random_seed=random_seed,
        **model_flags
    )
    backend.postprocess(
        **postprocess_flags,
        multimeric_object=objects_to_model
>>>>>>> 48a8cc0c
    )

def pre_modelling_setup(interactors : List[Union[MonomericObject, ChoppedObject]], 
                        args) -> Tuple[Union[MultimericObject,
                                            MonomericObject, 
                                            ChoppedObject], dict, dict, str]:
    """
    A function that sets up objects that to be modelled 
    and settings dictionaries 

    Args:
    inteactors: A list of MOnomericobejct or ChoppedObject. If len(interactors) ==1, 
    that means a monomeric modelling job should be done. Otherwise, it will be a multimeric modelling job
    args: argparse results

    Return:
    A MultimericObject or MonomericObject
    A dictionary of flags_dict
    A dicionatry of postprocessing_flags
    output_directory of this particular modelling job
    """
    if len(interactors) > 1:
        # this means it's going to be a MultimericObject
        object_to_model = MultimericObject(
            interactors=interactors,
            pair_msa=not args.no_pair_msa,
            multimeric_mode=args.multimeric_template,
            multimeric_template_meta_data=args.description_file,
            multimeric_template_dir=args.path_to_mmt,
        )
    else:
        # means it's going to be a MonomericObject or a ChoppedObject
        object_to_model= interactors[0]
        object_to_model.input_seqs = [object_to_model.sequence]

    # TODO: Add backend specific flags here
    predict_flags = {
        "model_name": "monomer_ptm",
        "num_cycle": args.num_cycle,
        "model_dir": args.data_directory,
        "num_multimer_predictions_per_model": args.num_predictions_per_model,
        "crosslinks": args.crosslinks,
<<<<<<< HEAD
        "skip_templates": args.skip_templates
    }

    if isinstance(multimer, MultimericObject):
        predict_flags["model_name"] = "multimer"
        predict_flags["msa_depth"] = (args.msa_depth_scan,)
        predict_flags["model_names_custom"] = args.model_names
        predict_flags["msa_depth"] = args.msa_depth

=======
        "use_gpu_relax": args.use_gpu_relax,
        "desired_num_res": args.desired_num_res,
        "desired_num_msa": args.desired_num_msa
    }

    if isinstance(object_to_model, MultimericObject):
        flags_dict["model_name"] = "multimer"
        flags_dict["gradient_msa_depth"] = (args.gradient_msa_depth,)
        flags_dict["model_names_custom"] = args.model_names
        flags_dict["msa_depth"] = args.msa_depth
>>>>>>> 48a8cc0c

    postprocess_flags = {
        "zip_pickles": args.compress_result_pickles,
        "remove_pickles": args.remove_result_pickles,
        "use_gpu_relax": args.use_gpu_relax,
        "models_to_relax": args.models_to_relax,
        "pae_plot_style": args.pae_plot_style
    }

    output_dir = args.output_directory
    if args.use_ap_style:
        output_dir = join(args.output_directory,object_to_model.description)
    makedirs(output_dir, exist_ok=True)
    return object_to_model, flags_dict, postprocess_flags,output_dir

def main():
    args = parse_args()

    data = create_custom_info(args.parsed_input)
    all_interactors = create_interactors(data, args.features_directory)
    objects_to_model = [] 
    for interactors in all_interactors:
        object_to_model, flags_dict, postprocess_flags, output_dir= pre_modelling_setup(interactors, args)
        objects_to_model.append({object_to_model : output_dir})

    predict_structure(
<<<<<<< HEAD
        multimeric_object=multimer,
        output_dir=output_dir,
        model_flags=predict_flags,
=======
        multimeric_object=objects_to_model,
        model_flags=flags_dict,
>>>>>>> 48a8cc0c
        fold_backend=args.fold_backend,
        postprocess_flags=postprocess_flags
    )


if __name__ == "__main__":
    main()<|MERGE_RESOLUTION|>--- conflicted
+++ resolved
@@ -12,16 +12,11 @@
 from os.path import exists, join
 from absl import logging
 from alphapulldown.folding_backend import backend
-<<<<<<< HEAD
-from alphapulldown.objects import MultimericObject
-from alphapulldown.utils.modelling_setup import create_interactors
 from alphapulldown.predict_structure import ModelsToRelax
-=======
 from alphapulldown.objects import MultimericObject, MonomericObject, ChoppedObject
 from alphapulldown.utils.modelling_setup import create_interactors, parse_fold,create_custom_info
 
 logging.set_verbosity(logging.INFO)
->>>>>>> 48a8cc0c
 
 def add_required_args(parser : argparse.ArgumentParser) -> None :
     """
@@ -186,68 +181,6 @@
         required=False,
         help="Whether to run Amber relaxation on GPU. Default is True"
     )
-<<<<<<< HEAD
-    parser.add_argument(
-        "--skip_templates",
-        dest="skip_templates",
-        action="store_true",
-        required=False,
-        help="Whether to skip templates. Default is False"
-    )
-    parser.add_argument(
-        "--models_to_relax",
-        dest="models_to_relax",
-        default=ModelsToRelax.NONE,
-        required=False,
-        help="What models to relax. Default is None"
-    )
-    parser.add_argument('--pae_plot_style',
-                        type=str, 
-                        choices=['red_blue', 'alphafold_db'],
-                        default='red_blue',
-                        help='Specify the PAE plot style.'
-                       )
-    args = parser.parse_args()
-
-    formatted_folds, missing_features, unique_features = [], [], []
-    protein_folds = [x.split(":") for x in args.input.split(args.protein_delimiter)]
-    for protein_fold in protein_folds:
-        name, number, region = None, 1, "all"
-
-        match len(protein_fold):
-            case 1:
-                name = protein_fold[0]
-            case 2:
-                name, number = protein_fold[0], protein_fold[1]
-                if ("-") in protein_fold[1]:
-                    number = 1
-                    region = protein_fold[1].split("-")
-            case 3:
-                name, number, region = protein_fold
-        
-        number = int(number)
-        if len(region) != 2 and region != "all":
-            raise ValueError(f"Region {region} is malformatted expected start-stop.")
-
-        if len(region) == 2:
-            region = [tuple(int(x) for x in region)]
-
-        unique_features.append(name)
-        if not any([exists(join(monomer_dir, f"{name}.pkl")) for monomer_dir in args.features_directory]):
-            missing_features.append(name)
-
-        formatted_folds.extend([{name: region} for _ in range(number)])
-
-    missing_features = set(missing_features)
-    if len(missing_features):
-        raise FileNotFoundError(
-            f"{missing_features} not found in {args.features_directory}"
-        )
-
-    args.parsed_input = formatted_folds
-    return args
-=======
->>>>>>> 48a8cc0c
 
 def parse_args():
     parser = argparse.ArgumentParser(description="Run protein folding.")
@@ -302,22 +235,7 @@
         Backend used for folding, defaults to alphafold.
     """
     backend.change_backend(backend_name=fold_backend)
-<<<<<<< HEAD
-
-    setup_dict = backend.setup(**model_flags, multimeric_object=multimeric_object)
-
-    prediction_results = backend.predict(
-        **setup_dict,
-        multimeric_object=multimeric_object,
-        output_dir=output_dir,
-        random_seed=random_seed,
-    )
-    backend.postprocess(
-        **postprocess_flags,
-        multimeric_object=multimeric_object,
-        prediction_results=prediction_results,
-        output_dir=output_dir,
-=======
+
     model_runners_and_configs = backend.setup(**model_flags)
 
     backend.predict(
@@ -329,7 +247,6 @@
     backend.postprocess(
         **postprocess_flags,
         multimeric_object=objects_to_model
->>>>>>> 48a8cc0c
     )
 
 def pre_modelling_setup(interactors : List[Union[MonomericObject, ChoppedObject]], 
@@ -366,26 +283,16 @@
         object_to_model.input_seqs = [object_to_model.sequence]
 
     # TODO: Add backend specific flags here
-    predict_flags = {
+   flags_dict = {
         "model_name": "monomer_ptm",
         "num_cycle": args.num_cycle,
         "model_dir": args.data_directory,
         "num_multimer_predictions_per_model": args.num_predictions_per_model,
         "crosslinks": args.crosslinks,
-<<<<<<< HEAD
-        "skip_templates": args.skip_templates
-    }
-
-    if isinstance(multimer, MultimericObject):
-        predict_flags["model_name"] = "multimer"
-        predict_flags["msa_depth"] = (args.msa_depth_scan,)
-        predict_flags["model_names_custom"] = args.model_names
-        predict_flags["msa_depth"] = args.msa_depth
-
-=======
         "use_gpu_relax": args.use_gpu_relax,
         "desired_num_res": args.desired_num_res,
-        "desired_num_msa": args.desired_num_msa
+        "desired_num_msa": args.desired_num_msa,
+        "skip_templates": args.skip_templates
     }
 
     if isinstance(object_to_model, MultimericObject):
@@ -393,7 +300,6 @@
         flags_dict["gradient_msa_depth"] = (args.gradient_msa_depth,)
         flags_dict["model_names_custom"] = args.model_names
         flags_dict["msa_depth"] = args.msa_depth
->>>>>>> 48a8cc0c
 
     postprocess_flags = {
         "zip_pickles": args.compress_result_pickles,
@@ -420,14 +326,8 @@
         objects_to_model.append({object_to_model : output_dir})
 
     predict_structure(
-<<<<<<< HEAD
-        multimeric_object=multimer,
-        output_dir=output_dir,
-        model_flags=predict_flags,
-=======
         multimeric_object=objects_to_model,
         model_flags=flags_dict,
->>>>>>> 48a8cc0c
         fold_backend=args.fold_backend,
         postprocess_flags=postprocess_flags
     )
