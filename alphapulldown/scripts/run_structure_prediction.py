--- conflicted
+++ resolved
@@ -14,7 +14,7 @@
 from alphapulldown.folding_backend import backend
 from alphapulldown.objects import MultimericObject
 from alphapulldown.utils.modelling_setup import create_interactors
-
+from alphapulldown.predict_structure import ModelsToRelax
 
 def parse_args():
     parser = argparse.ArgumentParser(description="Run protein folding.")
@@ -73,8 +73,8 @@
         help="Do not pair the MSAs when constructing multimer objects.",
     ),
     parser.add_argument(
-        "--gradient_msa_depth",
-        dest="gradient_msa_depth",
+        "--msa_depth_scan",
+        dest="msa_depth_scan",
         action="store_true",
         default=None,
         help="Run predictions for each model with logarithmically distributed MSA depth.",
@@ -169,7 +169,6 @@
         required=False,
         help="Whether to run Amber relaxation on GPU. Default is True"
     )
-<<<<<<< HEAD
     parser.add_argument(
         "--skip_templates",
         dest="skip_templates",
@@ -184,11 +183,13 @@
         required=False,
         help="What models to relax. Default is None"
     )
-    parser.add_argument('--pae_plot_style', type=str, choices=['red_blue', 'alphafold_db'],
+    parser.add_argument('
+                        --pae_plot_style', 
+                        type=str, 
+                        choices=['red_blue', 'alphafold_db'],
                         default='red_blue',
-                        help='Specify the PAE plot style.')
-=======
->>>>>>> c0560ca9
+                        help='Specify the PAE plot style.'
+                       )
     args = parser.parse_args()
 
     formatted_folds, missing_features, unique_features = [], [], []
@@ -273,8 +274,8 @@
     output_dir : str
         The directory path where the prediction results will be saved.
     model_flags : Dict
-        Dictionary of flags passed to the respective backend's setup function.
-    model_flags : Dict
+        Dictionary of flags passed to the respective backend's predict function.
+    postprocess_flags : Dict
         Dictionary of flags passed to the respective backend's postprocess function.
     random_seed : int, optional
         The random seed for initializing the prediction process to ensure reproducibility.
@@ -284,18 +285,18 @@
     """
     backend.change_backend(backend_name=fold_backend)
 
-    model_runners = backend.setup(**model_flags, multimeric_object=multimeric_object)
-
-    backend.predict(
-        **model_runners,
+    setup_dict = backend.setup(**model_flags, multimeric_object=multimeric_object)
+
+    prediction_results = backend.predict(
+        **setup_dict,
         multimeric_object=multimeric_object,
         output_dir=output_dir,
         random_seed=random_seed,
-        use_gpu_relax=model_flags["use_gpu_relax"]
     )
     backend.postprocess(
         **postprocess_flags,
         multimeric_object=multimeric_object,
+        prediction_results=prediction_results,
         output_dir=output_dir,
     )
 
@@ -319,30 +320,28 @@
         multimer.input_seqs = [multimer.sequence]
 
     # TODO: Add backend specific flags here
-    flags_dict = {
+    predict_flags = {
         "model_name": "monomer_ptm",
         "num_cycle": args.num_cycle,
         "model_dir": args.data_directory,
         "num_multimer_predictions_per_model": args.num_predictions_per_model,
         "crosslinks": args.crosslinks,
-        "use_gpu_relax": args.use_gpu_relax
+        "skip_templates": args.skip_templates
     }
 
     if isinstance(multimer, MultimericObject):
-        flags_dict["model_name"] = "multimer"
-        flags_dict["gradient_msa_depth"] = (args.gradient_msa_depth,)
-        flags_dict["model_names_custom"] = args.model_names
-        flags_dict["msa_depth"] = args.msa_depth
+        predict_flags["model_name"] = "multimer"
+        predict_flags["msa_depth"] = (args.msa_depth_scan,)
+        predict_flags["model_names_custom"] = args.model_names
+        predict_flags["msa_depth"] = args.msa_depth
+
 
     postprocess_flags = {
         "zip_pickles": args.compress_result_pickles,
         "remove_pickles": args.remove_result_pickles,
-<<<<<<< HEAD
         "use_gpu_relax": args.use_gpu_relax,
         "models_to_relax": args.models_to_relax,
         "pae_plot_style": args.pae_plot_style
-=======
->>>>>>> c0560ca9
     }
 
     output_dir = args.output_directory
@@ -353,7 +352,7 @@
     predict_structure(
         multimeric_object=multimer,
         output_dir=output_dir,
-        model_flags=flags_dict,
+        model_flags=predict_flags,
         fold_backend=args.fold_backend,
         postprocess_flags=postprocess_flags
     )
