--- conflicted
+++ resolved
@@ -12,13 +12,9 @@
 	branch = main
 [submodule "ColabFold"]
 	path = ColabFold
-<<<<<<< HEAD
-	url = git@github.com:sokrypton/ColabFold.git
+	url = https://github.com/sokrypton/ColabFold.git
 	branch = main
 [submodule "alphafold3"]
 	path = alphafold3
 	url = git@github.com:google-deepmind/alphafold3.git
-=======
-	url = https://github.com/sokrypton/ColabFold.git
->>>>>>> 806fd4f7
 	branch = main