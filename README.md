--- conflicted
+++ resolved
@@ -798,14 +798,8 @@
 #SBATCH --ntasks=8
 #SBATCH --mem=64000
 
-<<<<<<< HEAD
 module load Mamba
 source activate AlphaPulldown
-=======
-eval "$(conda shell.bash hook)"
-conda activate AlphaPulldown
->>>>>>> 18295814
-
 # CUSTOMIZE THE FOLLOWING SCRIPT PARAMETERS FOR YOUR SPECIFIC TASK:
 ####
 create_individual_features.py \
