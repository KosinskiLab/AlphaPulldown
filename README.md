--- conflicted
+++ resolved
@@ -302,7 +302,8 @@
 feature_directory :
   - "/path/to/directory/with/features/"
 ```
-
+> [!NOTE]
+> If your folders contain compressed features, you have to set `--compress-features` flag to True, otherwise AlphaPulldown will not recognize these features and start calculations from scratch!
 If you want to use CCP4 for analysis, open `config/config.yaml` in a text editor and change the path to the analysis container to:
 
 ```yaml
@@ -416,6 +417,7 @@
     --rerun-incomplete \
     --rerun-triggers mtime \
     --latency-wait 30 \
+    &> log.txt &
   ```
 
 - **For non-SLURM systems:** You can use `screen` to run the process in a persistent session:
@@ -437,6 +439,7 @@
        --rerun-incomplete \
        --rerun-triggers mtime \
        --latency-wait 30 \
+       &> log.txt &
      ```
   3. Detach from the `screen` session by pressing `Ctrl + A` then `D`. You can later reattach with:
      ```bash
@@ -504,16 +507,10 @@
 
 ### 0.1. Create Anaconda environment
 
-**Firstly**, install [Anaconda](https://www.anaconda.com/) and create an AlphaPulldown environment, gathering necessary dependencies. We recommend to use mamba to speed up solving of dependencies:
+**Firstly**, install [Anaconda](https://www.anaconda.com/) and create an AlphaPulldown environment, gathering necessary dependencies. To speed up dependency resolution, we recommend using Mamba.
 
 ```bash
 conda create -n AlphaPulldown -c omnia -c bioconda -c conda-forge python==3.11 openmm==8.0 pdbfixer==1.9 kalign2 hhsuite hmmer modelcif
-<<<<<<< HEAD
-=======
-```
-        
-```bash
->>>>>>> f6085e25
 source activate AlphaPulldown
 ```
 This usually works, but on some compute systems, users may prefer to use other versions or optimized builds of HMMER and HH-suite that are already installed.
@@ -1229,7 +1226,7 @@
 #SBATCH --ntasks=8
 #SBATCH --mem=64000
 eval "$(conda shell.bash hook)"
-conda activate AlphaPulldown
+source activate AlphaPulldown
 
 MAXRAM=$(echo `ulimit -m` '/ 1024.0'|bc)
 GPUMEM=`nvidia-smi --query-gpu=memory.total --format=csv,noheader,nounits|tail -1`
